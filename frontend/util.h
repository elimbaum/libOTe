#pragma once
// This file and the associated implementation has been placed in the public domain, waiving all copyright. No restrictions are placed on its use.



#include <cryptoTools/Common/CLP.h>
#include <cryptoTools/Common/Log.h>
#include <cryptoTools/Network/Channel.h>
#include "libOTe/config.h"
#include <functional>
#include <string>


namespace osuCrypto
{

    void senderGetLatency(Channel& chl);

    void recverGetLatency(Channel& chl);
    void getLatency(CLP& cmd);

    enum class Role
    {
        Sender,
        Receiver
    };

    void sync(Channel& chl, Role role);



    using ProtocolFunc = std::function<void(Role, int, int, std::string, std::string, CLP&)>;

    inline bool runIf(ProtocolFunc protocol, CLP & cmd, std::vector<std::string> tag,
                      std::vector<std::string> tag2 = std::vector<std::string>())
    {
        auto n = cmd.isSet("nn")
            ? (1 << cmd.get<int>("nn"))
            : cmd.getOr("n", 0);

        auto t = cmd.getOr("t", 1);
        auto ip = cmd.getOr<std::string>("ip", "localhost:1212");

        if (!cmd.isSet(tag))
            return false;

        if (!tag2.empty() && !cmd.isSet(tag2))
            return false;

        if (cmd.hasValue("r"))
        {
            auto role = cmd.get<int>("r") ? Role::Sender : Role::Receiver;
            protocol(role, n, t, ip, tag.back(), cmd);
        }
        else
        {
            auto thrd = std::thread([&] {
                try { protocol(Role::Sender, n, t, ip, tag.back(), cmd); }
                catch (std::exception& e)
                {
                    lout << e.what() << std::endl;
                }
                });

            try { protocol(Role::Receiver, n, t, ip, tag.back(), cmd); }
            catch (std::exception& e)
            {
                lout << e.what() << std::endl;
            }
            thrd.join();
        }

        return true;
    }




#define LINE "------------------------------------------------------"
#define TOTALOTS 10
#define SETSIZE 2<<10

#ifdef ENABLE_SIMPLESTOT
    const bool spEnabled = true;
#else
    const bool spEnabled = false;
#endif
#ifdef ENABLE_SIMPLESTOT_ASM
    const bool spaEnabled = true;
#else
    const bool spaEnabled = false;
#endif
#ifdef ENABLE_MRR
    const bool popfotRistrettoEnabled = true;
#else
    const bool popfotRistrettoEnabled = false;
#endif
#ifdef ENABLE_MRR_TWIST
    const bool popfotMoellerEnabled = true;
#else
    const bool popfotMoellerEnabled = false;
#endif
#ifdef ENABLE_MR
    const bool mrEnabled = true;
#else
    const bool mrEnabled = false;
#endif
#ifdef ENABLE_IKNP
    const bool iknpEnabled = true;
#else
    const bool iknpEnabled = false;
#endif
#ifdef ENABLE_DELTA_IKNP
    const bool diknpEnabled = true;
#else
    const bool diknpEnabled = false;
#endif
#ifdef ENABLE_KOS
    const bool kosEnabled = true;
#else
    const bool kosEnabled = false;
#endif
#ifdef ENABLE_DELTA_KOS
    const bool dkosEnabled = true;
#else
    const bool dkosEnabled = false;
#endif
<<<<<<< HEAD
=======
#ifdef ENABLE_DELTA_KOS
    const bool softSpokenEnabled = true;
#else
    const bool softSpokenEnabled = false;
#endif
>>>>>>> a10ef32b
#ifdef ENABLE_NP
    const bool npEnabled = true;
#else
    const bool npEnabled = false;
#endif

#ifdef ENABLE_OOS
    const bool oosEnabled = true;
#else
    const bool oosEnabled = false;
#endif
#ifdef ENABLE_KKRT
    const bool kkrtEnabled = true;
#else
    const bool kkrtEnabled = false;
#endif

#ifdef ENABLE_SILENTOT
    const bool silentEnabled = true;
#else
    const bool silentEnabled = false;
#endif


}
<|MERGE_RESOLUTION|>--- conflicted
+++ resolved
@@ -1,160 +1,157 @@
-#pragma once
-// This file and the associated implementation has been placed in the public domain, waiving all copyright. No restrictions are placed on its use.
-
-
-
-#include <cryptoTools/Common/CLP.h>
-#include <cryptoTools/Common/Log.h>
-#include <cryptoTools/Network/Channel.h>
-#include "libOTe/config.h"
-#include <functional>
-#include <string>
-
-
-namespace osuCrypto
-{
-
-    void senderGetLatency(Channel& chl);
-
-    void recverGetLatency(Channel& chl);
-    void getLatency(CLP& cmd);
-
-    enum class Role
-    {
-        Sender,
-        Receiver
-    };
-
-    void sync(Channel& chl, Role role);
-
-
-
-    using ProtocolFunc = std::function<void(Role, int, int, std::string, std::string, CLP&)>;
-
-    inline bool runIf(ProtocolFunc protocol, CLP & cmd, std::vector<std::string> tag,
-                      std::vector<std::string> tag2 = std::vector<std::string>())
-    {
-        auto n = cmd.isSet("nn")
-            ? (1 << cmd.get<int>("nn"))
-            : cmd.getOr("n", 0);
-
-        auto t = cmd.getOr("t", 1);
-        auto ip = cmd.getOr<std::string>("ip", "localhost:1212");
-
-        if (!cmd.isSet(tag))
-            return false;
-
-        if (!tag2.empty() && !cmd.isSet(tag2))
-            return false;
-
-        if (cmd.hasValue("r"))
-        {
-            auto role = cmd.get<int>("r") ? Role::Sender : Role::Receiver;
-            protocol(role, n, t, ip, tag.back(), cmd);
-        }
-        else
-        {
-            auto thrd = std::thread([&] {
-                try { protocol(Role::Sender, n, t, ip, tag.back(), cmd); }
-                catch (std::exception& e)
-                {
-                    lout << e.what() << std::endl;
-                }
-                });
-
-            try { protocol(Role::Receiver, n, t, ip, tag.back(), cmd); }
-            catch (std::exception& e)
-            {
-                lout << e.what() << std::endl;
-            }
-            thrd.join();
-        }
-
-        return true;
-    }
-
-
-
-
-#define LINE "------------------------------------------------------"
-#define TOTALOTS 10
-#define SETSIZE 2<<10
-
-#ifdef ENABLE_SIMPLESTOT
-    const bool spEnabled = true;
-#else
-    const bool spEnabled = false;
-#endif
-#ifdef ENABLE_SIMPLESTOT_ASM
-    const bool spaEnabled = true;
-#else
-    const bool spaEnabled = false;
-#endif
-#ifdef ENABLE_MRR
-    const bool popfotRistrettoEnabled = true;
-#else
-    const bool popfotRistrettoEnabled = false;
-#endif
-#ifdef ENABLE_MRR_TWIST
-    const bool popfotMoellerEnabled = true;
-#else
-    const bool popfotMoellerEnabled = false;
-#endif
-#ifdef ENABLE_MR
-    const bool mrEnabled = true;
-#else
-    const bool mrEnabled = false;
-#endif
-#ifdef ENABLE_IKNP
-    const bool iknpEnabled = true;
-#else
-    const bool iknpEnabled = false;
-#endif
-#ifdef ENABLE_DELTA_IKNP
-    const bool diknpEnabled = true;
-#else
-    const bool diknpEnabled = false;
-#endif
-#ifdef ENABLE_KOS
-    const bool kosEnabled = true;
-#else
-    const bool kosEnabled = false;
-#endif
-#ifdef ENABLE_DELTA_KOS
-    const bool dkosEnabled = true;
-#else
-    const bool dkosEnabled = false;
-#endif
-<<<<<<< HEAD
-=======
-#ifdef ENABLE_DELTA_KOS
-    const bool softSpokenEnabled = true;
-#else
-    const bool softSpokenEnabled = false;
-#endif
->>>>>>> a10ef32b
-#ifdef ENABLE_NP
-    const bool npEnabled = true;
-#else
-    const bool npEnabled = false;
-#endif
-
-#ifdef ENABLE_OOS
-    const bool oosEnabled = true;
-#else
-    const bool oosEnabled = false;
-#endif
-#ifdef ENABLE_KKRT
-    const bool kkrtEnabled = true;
-#else
-    const bool kkrtEnabled = false;
-#endif
-
-#ifdef ENABLE_SILENTOT
-    const bool silentEnabled = true;
-#else
-    const bool silentEnabled = false;
-#endif
-
-
-}
+#pragma once
+// This file and the associated implementation has been placed in the public domain, waiving all copyright. No restrictions are placed on its use.
+
+
+
+#include <cryptoTools/Common/CLP.h>
+#include <cryptoTools/Common/Log.h>
+#include <cryptoTools/Network/Channel.h>
+#include "libOTe/config.h"
+#include <functional>
+#include <string>
+
+
+namespace osuCrypto
+{
+
+    void senderGetLatency(Channel& chl);
+
+    void recverGetLatency(Channel& chl);
+    void getLatency(CLP& cmd);
+
+    enum class Role
+    {
+        Sender,
+        Receiver
+    };
+
+    void sync(Channel& chl, Role role);
+
+
+
+    using ProtocolFunc = std::function<void(Role, int, int, std::string, std::string, CLP&)>;
+
+    inline bool runIf(ProtocolFunc protocol, CLP & cmd, std::vector<std::string> tag,
+                      std::vector<std::string> tag2 = std::vector<std::string>())
+    {
+        auto n = cmd.isSet("nn")
+            ? (1 << cmd.get<int>("nn"))
+            : cmd.getOr("n", 0);
+
+        auto t = cmd.getOr("t", 1);
+        auto ip = cmd.getOr<std::string>("ip", "localhost:1212");
+
+        if (!cmd.isSet(tag))
+            return false;
+
+        if (!tag2.empty() && !cmd.isSet(tag2))
+            return false;
+
+        if (cmd.hasValue("r"))
+        {
+            auto role = cmd.get<int>("r") ? Role::Sender : Role::Receiver;
+            protocol(role, n, t, ip, tag.back(), cmd);
+        }
+        else
+        {
+            auto thrd = std::thread([&] {
+                try { protocol(Role::Sender, n, t, ip, tag.back(), cmd); }
+                catch (std::exception& e)
+                {
+                    lout << e.what() << std::endl;
+                }
+                });
+
+            try { protocol(Role::Receiver, n, t, ip, tag.back(), cmd); }
+            catch (std::exception& e)
+            {
+                lout << e.what() << std::endl;
+            }
+            thrd.join();
+        }
+
+        return true;
+    }
+
+
+
+
+#define LINE "------------------------------------------------------"
+#define TOTALOTS 10
+#define SETSIZE 2<<10
+
+#ifdef ENABLE_SIMPLESTOT
+    const bool spEnabled = true;
+#else
+    const bool spEnabled = false;
+#endif
+#ifdef ENABLE_SIMPLESTOT_ASM
+    const bool spaEnabled = true;
+#else
+    const bool spaEnabled = false;
+#endif
+#ifdef ENABLE_MRR
+    const bool popfotRistrettoEnabled = true;
+#else
+    const bool popfotRistrettoEnabled = false;
+#endif
+#ifdef ENABLE_MRR_TWIST
+    const bool popfotMoellerEnabled = true;
+#else
+    const bool popfotMoellerEnabled = false;
+#endif
+#ifdef ENABLE_MR
+    const bool mrEnabled = true;
+#else
+    const bool mrEnabled = false;
+#endif
+#ifdef ENABLE_IKNP
+    const bool iknpEnabled = true;
+#else
+    const bool iknpEnabled = false;
+#endif
+#ifdef ENABLE_DELTA_IKNP
+    const bool diknpEnabled = true;
+#else
+    const bool diknpEnabled = false;
+#endif
+#ifdef ENABLE_KOS
+    const bool kosEnabled = true;
+#else
+    const bool kosEnabled = false;
+#endif
+#ifdef ENABLE_DELTA_KOS
+    const bool dkosEnabled = true;
+#else
+    const bool dkosEnabled = false;
+#endif
+#ifdef ENABLE_DELTA_KOS
+    const bool softSpokenEnabled = true;
+#else
+    const bool softSpokenEnabled = false;
+#endif
+#ifdef ENABLE_NP
+    const bool npEnabled = true;
+#else
+    const bool npEnabled = false;
+#endif
+
+#ifdef ENABLE_OOS
+    const bool oosEnabled = true;
+#else
+    const bool oosEnabled = false;
+#endif
+#ifdef ENABLE_KKRT
+    const bool kkrtEnabled = true;
+#else
+    const bool kkrtEnabled = false;
+#endif
+
+#ifdef ENABLE_SILENTOT
+    const bool silentEnabled = true;
+#else
+    const bool silentEnabled = false;
+#endif
+
+
+}