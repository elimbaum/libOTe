--- conflicted
+++ resolved
@@ -1,195 +1,188 @@
-
-cmake_minimum_required (VERSION 2.8)
-if (POLICY CMP0048)
-  cmake_policy(SET CMP0048 NEW)
-endif (POLICY CMP0048)
-
-project(cryptoTools VERSION 1.3.0)
-
-project(libOTe)
-set(libOTe_VERSION 1.2.0)
-
-
-if("${CMAKE_CURRENT_SOURCE_DIR}" STREQUAL "${CMAKE_SOURCE_DIR}")
-
-	############################################
-	#          If top level cmake              #
-	############################################
-	if(${CMAKE_VERSION} VERSION_LESS "3.12.0") 
-		message("Please consider updating CMake to 3.12+")
-	endif()
-	
-	############################################
-	#           Flag and #defines              #
-	############################################
-	add_definitions(-DSOLUTION_DIR='${CMAKE_SOURCE_DIR}')
-	if(MSVC)
-
-
-	else()
-<<<<<<< HEAD
-		set(COMMON_FLAGS "-Wall -march=native -Wfatal-errors -std=c++17")
-		SET(CMAKE_CXX_FLAGS_RELEASE "-O3  -DNDEBUG") 
-		SET(CMAKE_CXX_FLAGS_RELWITHDEBINFO " -O2 -g -ggdb -rdynamic")
-		SET(CMAKE_CXX_FLAGS_DEBUG  "-O0 -g -ggdb -rdynamic")
-=======
-		set(COMMON_FLAGS "-Wall -march=native -Wfatal-errors")
-		SET(CMAKE_CXX_FLAGS_RELEASE "-O3  -DNDEBUG") 
-		SET(CMAKE_CXX_FLAGS_RELWITHDEBINFO " -O2 -g -ggdb -rdynamic")
-		SET(CMAKE_CXX_FLAGS_DEBUG  "-O0 -g -ggdb -rdynamic")
-		set(CMAKE_CXX_FLAGS "${CMAKE_CXX_FLAGS}  -std=c++17")
->>>>>>> cb5ce287
-	endif()
-
-	set(CMAKE_C_FLAGS "${CMAKE_C_FLAGS} ${COMMON_FLAGS}")
-	set(CMAKE_CXX_FLAGS "${CMAKE_CXX_FLAGS} ${COMMON_FLAGS}")
-	
-	# -Wno-ignored-attributes -Wno-parentheses
-	# -maes -msse2 -msse3 -msse4.1 -mpclmul  
-	# -std=c++14
-	# -fPIC -no-pie 
-
-
-	############################################
-	#           Build mode checks              #
-	############################################
-	
-	# Set a default build type for single-configuration
-	# CMake generators if no build type is set.
-	if(NOT CMAKE_CONFIGURATION_TYPES AND NOT CMAKE_BUILD_TYPE)
-	   SET(CMAKE_BUILD_TYPE Release)
-	endif()
-
-	if(    NOT "${CMAKE_BUILD_TYPE}" STREQUAL "Release"
-       AND NOT "${CMAKE_BUILD_TYPE}" STREQUAL "Debug" 
-       AND NOT "${CMAKE_BUILD_TYPE}" STREQUAL "RelWithDebInfo" )
-		  
-        message(FATAL_ERROR ": Unknown build type - \${CMAKE_BUILD_TYPE}=${CMAKE_BUILD_TYPE}.  Please use one of Debug, Release, or RelWithDebInfo. e.g. call\n\tcmake . -DCMAKE_BUILD_TYPE=Release\n" )        
-	endif()
-endif()
- 
- 
-#############################################
-#    Build cryptoTools (common utilities)   #
-#############################################
-add_subdirectory(cryptoTools)
-
- 
-#############################################
-#                CONFIGURE                  #
-#############################################
-
-if(DEFINED ENABLE_ALL_OT)
-	set(ENABLE_SIMPLESTOT     ${ENABLE_ALL_OT} CACHE BOOL "" FORCE)
-	set(ENABLE_SIMPLESTOT_ASM ${ENABLE_ALL_OT} CACHE BOOL "" FORCE)
-	set(ENABLE_MR             ${ENABLE_ALL_OT} CACHE BOOL "" FORCE)
-	set(ENABLE_MR_KYBER       ${ENABLE_ALL_OT} CACHE BOOL "" FORCE)
-	set(ENABLE_NP             ${ENABLE_ALL_OT} CACHE BOOL "" FORCE)
-	set(ENABLE_KOS            ${ENABLE_ALL_OT} CACHE BOOL "" FORCE)
-	set(ENABLE_IKNP           ${ENABLE_ALL_OT} CACHE BOOL "" FORCE)
-	set(ENABLE_SILENTOT       ${ENABLE_ALL_OT} CACHE BOOL "" FORCE)
-	set(ENABLE_DELTA_KOS      ${ENABLE_ALL_OT} CACHE BOOL "" FORCE)
-	set(ENABLE_DELTA_IKNP     ${ENABLE_ALL_OT} CACHE BOOL "" FORCE)
-	set(ENABLE_OOS            ${ENABLE_ALL_OT} CACHE BOOL "" FORCE)
-	set(ENABLE_KKRT           ${ENABLE_ALL_OT} CACHE BOOL "" FORCE)
-	set(ENABLE_RR             ${ENABLE_ALL_OT} CACHE BOOL "" FORCE)
-	set(ENABLE_AKN            ${ENABLE_ALL_OT} CACHE BOOL "" FORCE)
-	unset(ENABLE_ALL_OT CACHE)
-endif()
-
-option(ENABLE_SIMPLESTOT     "Build the SimplestOT base OT" OFF)
-option(ENABLE_SIMPLESTOT_ASM "Build the assembly based SimplestOT library" OFF)
-option(ENABLE_MR             "Build the MasnyRindal base OT" OFF)
-option(ENABLE_MR_KYBER       "Build the Kyber (LWE based) library and MR-Kyber base OT" OFF)
-option(ENABLE_NP             "Build the NaorPinkas base OT" OFF)
-
-option(ENABLE_KOS            "Build the KOS OT-Ext protocol." OFF)
-option(ENABLE_IKNP           "Build the IKNP OT-Ext protocol." OFF)
-option(ENABLE_SILENTOT       "Build the Slient OT protocol." OFF)
-option(ENABLE_DELTA_KOS      "Build the KOS Delta-OT-Ext protocol." OFF)
-option(ENABLE_DELTA_IKNP     "Build the IKNP Delta-OT-Ext protocol." OFF)
-
-option(ENABLE_OOS            "Build the OOS 1-oo-N OT-Ext protocol." OFF)
-option(ENABLE_KKRT           "Build the KKRT 1-oo-N OT-Ext protocol." OFF)
-option(ENABLE_RR             "Build the RR 1-oo-N OT-Ext protocol." OFF)
-
-option(ENABLE_AKN            "Build the RR ~k-oo-N OT-Ext protocol." OFF)
-
-option(OTE_KOS_FIAT_SHAMIR "Build the library withing Fiat Shamir for KOS" OFF)
-
-set(OTE_KOS_HASH "OTE_DAVIE_MEYER_AES" CACHE STRING "Hashing technique for KOS")
-set_property(CACHE OTE_KOS_HASH PROPERTY STRINGS OTE_RANDOM_ORACLE OTE_DAVIE_MEYER_AES)
-
-message(STATUS "General Options\n=======================================================")
-message(STATUS "Option: ENABLE_ALL_OT         = ON/OFF\n\n")
-
-message(STATUS "Base OT protocols\n=======================================================")
-message(STATUS "Option: ENABLE_SIMPLESTOT     = ${ENABLE_SIMPLESTOT}")
-message(STATUS "Option: ENABLE_SIMPLESTOT_ASM = ${ENABLE_SIMPLESTOT_ASM}")
-message(STATUS "Option: ENABLE_MR             = ${ENABLE_MR}")
-message(STATUS "Option: ENABLE_MR_KYBER       = ${ENABLE_MR_KYBER}")
-message(STATUS "Option: ENABLE_NP             = ${ENABLE_NP}\n\n")
-
-message(STATUS "1-out-of-2 OT Extension protocols\n=======================================================")
-message(STATUS "Option: ENABLE_KOS            = ${ENABLE_KOS}")
-message(STATUS "Option: ENABLE_IKNP           = ${ENABLE_IKNP}")
-message(STATUS "Option: ENABLE_SILENTOT       = ${ENABLE_SILENTOT}\n\n")
-
-message(STATUS "1-out-of-2 Delta-OT Extension protocols\n=======================================================")
-message(STATUS "Option: ENABLE_DELTA_KOS      = ${ENABLE_DELTA_KOS}")
-message(STATUS "Option: ENABLE_DELTA_IKNP     = ${ENABLE_DELTA_IKNP}\n\n")
-
-message(STATUS "1-out-of-N OT Extension protocols\n=======================================================")
-message(STATUS "Option: ENABLE_OOS            = ${ENABLE_OOS}")
-message(STATUS "Option: ENABLE_KKRT           = ${ENABLE_KKRT}")
-message(STATUS "Option: ENABLE_RR             = ${ENABLE_RR}\n\n")
-
-
-#############################################
-#               Config Checks               #
-#############################################
-
-if( NOT ENABLE_ALL_OT AND
-	NOT ENABLE_SIMPLESTOT AND 
-	NOT ENABLE_SIMPLESTOT_ASM AND 
-	NOT ENABLE_MR AND 
-	NOT ENABLE_MR_KYBER AND 
-	NOT ENABLE_NP) 
-	message(WARNING "NO Base OT enabled.")
-endif()
-
-if ((ENABLE_ALL_OT OR ENABLE_MR) AND NOT (ENABLE_MIRACL OR ENABLE_RELIC))
-   message(FATAL_ERROR "ENABLE_ALL_OT and ENABLE_MR requires ENABLE_MIRACL or ENABLE_RELIC")
-endif()
-
-if ((ENABLE_SIMPLESTOT OR ENABLE_MR OR ENABLE_NP) AND
-   NOT (ENABLE_MIRACL OR ENABLE_RELIC))
-   message(FATAL_ERROR "ENABLE_SIMPLESTOT and ENABLE_MR requires ENABLE_MIRACL or ENABLE_RELIC")
-endif() 
-
-configure_file(libOTe/config.h.in libOTe/config.h)
-# Support out-of-source builds.
-# include_directories(${CMAKE_BINARY_DIR})
-
-
-#############################################
-#               Build libOTe                #
-#############################################
-
-if(ENABLE_SIMPLESTOT_ASM)
-	add_subdirectory(SimplestOT)
-endif(ENABLE_SIMPLESTOT_ASM)
-
-if(ENABLE_MR_KYBER)
-	add_subdirectory(KyberOT)
-endif(ENABLE_MR_KYBER)
-
-add_subdirectory(libOTe)
-add_subdirectory(libOTe_Tests)
-
-#############################################
-#              Build Frontend               #
-#############################################
-add_subdirectory(frontend)
-
-
+
+cmake_minimum_required (VERSION 2.8)
+if (POLICY CMP0048)
+  cmake_policy(SET CMP0048 NEW)
+endif (POLICY CMP0048)
+
+project(cryptoTools VERSION 1.3.0)
+
+project(libOTe)
+set(libOTe_VERSION 1.2.0)
+
+
+if("${CMAKE_CURRENT_SOURCE_DIR}" STREQUAL "${CMAKE_SOURCE_DIR}")
+
+	############################################
+	#          If top level cmake              #
+	############################################
+	if(${CMAKE_VERSION} VERSION_LESS "3.12.0") 
+		message("Please consider updating CMake to 3.12+")
+	endif()
+	
+	############################################
+	#           Flag and #defines              #
+	############################################
+	add_definitions(-DSOLUTION_DIR='${CMAKE_SOURCE_DIR}')
+	if(MSVC)
+
+
+	else()
+		set(COMMON_FLAGS "-Wall -march=native -Wfatal-errors")
+		SET(CMAKE_CXX_FLAGS_RELEASE "-O3  -DNDEBUG") 
+		SET(CMAKE_CXX_FLAGS_RELWITHDEBINFO " -O2 -g -ggdb -rdynamic")
+		SET(CMAKE_CXX_FLAGS_DEBUG  "-O0 -g -ggdb -rdynamic")
+		set(CMAKE_CXX_FLAGS "${CMAKE_CXX_FLAGS}  -std=c++17")
+	endif()
+
+	set(CMAKE_C_FLAGS "${CMAKE_C_FLAGS} ${COMMON_FLAGS}")
+	set(CMAKE_CXX_FLAGS "${CMAKE_CXX_FLAGS} ${COMMON_FLAGS}")
+	
+	# -Wno-ignored-attributes -Wno-parentheses
+	# -maes -msse2 -msse3 -msse4.1 -mpclmul  
+	# -std=c++14
+	# -fPIC -no-pie 
+
+
+	############################################
+	#           Build mode checks              #
+	############################################
+	
+	# Set a default build type for single-configuration
+	# CMake generators if no build type is set.
+	if(NOT CMAKE_CONFIGURATION_TYPES AND NOT CMAKE_BUILD_TYPE)
+	   SET(CMAKE_BUILD_TYPE Release)
+	endif()
+
+	if(    NOT "${CMAKE_BUILD_TYPE}" STREQUAL "Release"
+       AND NOT "${CMAKE_BUILD_TYPE}" STREQUAL "Debug" 
+       AND NOT "${CMAKE_BUILD_TYPE}" STREQUAL "RelWithDebInfo" )
+		  
+        message(FATAL_ERROR ": Unknown build type - \${CMAKE_BUILD_TYPE}=${CMAKE_BUILD_TYPE}.  Please use one of Debug, Release, or RelWithDebInfo. e.g. call\n\tcmake . -DCMAKE_BUILD_TYPE=Release\n" )        
+	endif()
+endif()
+ 
+ 
+#############################################
+#    Build cryptoTools (common utilities)   #
+#############################################
+add_subdirectory(cryptoTools)
+
+ 
+#############################################
+#                CONFIGURE                  #
+#############################################
+
+if(DEFINED ENABLE_ALL_OT)
+	set(ENABLE_SIMPLESTOT     ${ENABLE_ALL_OT} CACHE BOOL "" FORCE)
+	set(ENABLE_SIMPLESTOT_ASM ${ENABLE_ALL_OT} CACHE BOOL "" FORCE)
+	set(ENABLE_MR             ${ENABLE_ALL_OT} CACHE BOOL "" FORCE)
+	set(ENABLE_MR_KYBER       ${ENABLE_ALL_OT} CACHE BOOL "" FORCE)
+	set(ENABLE_NP             ${ENABLE_ALL_OT} CACHE BOOL "" FORCE)
+	set(ENABLE_KOS            ${ENABLE_ALL_OT} CACHE BOOL "" FORCE)
+	set(ENABLE_IKNP           ${ENABLE_ALL_OT} CACHE BOOL "" FORCE)
+	set(ENABLE_SILENTOT       ${ENABLE_ALL_OT} CACHE BOOL "" FORCE)
+	set(ENABLE_DELTA_KOS      ${ENABLE_ALL_OT} CACHE BOOL "" FORCE)
+	set(ENABLE_DELTA_IKNP     ${ENABLE_ALL_OT} CACHE BOOL "" FORCE)
+	set(ENABLE_OOS            ${ENABLE_ALL_OT} CACHE BOOL "" FORCE)
+	set(ENABLE_KKRT           ${ENABLE_ALL_OT} CACHE BOOL "" FORCE)
+	set(ENABLE_RR             ${ENABLE_ALL_OT} CACHE BOOL "" FORCE)
+	set(ENABLE_AKN            ${ENABLE_ALL_OT} CACHE BOOL "" FORCE)
+	unset(ENABLE_ALL_OT CACHE)
+endif()
+
+option(ENABLE_SIMPLESTOT     "Build the SimplestOT base OT" OFF)
+option(ENABLE_SIMPLESTOT_ASM "Build the assembly based SimplestOT library" OFF)
+option(ENABLE_MR             "Build the MasnyRindal base OT" OFF)
+option(ENABLE_MR_KYBER       "Build the Kyber (LWE based) library and MR-Kyber base OT" OFF)
+option(ENABLE_NP             "Build the NaorPinkas base OT" OFF)
+
+option(ENABLE_KOS            "Build the KOS OT-Ext protocol." OFF)
+option(ENABLE_IKNP           "Build the IKNP OT-Ext protocol." OFF)
+option(ENABLE_SILENTOT       "Build the Slient OT protocol." OFF)
+option(ENABLE_DELTA_KOS      "Build the KOS Delta-OT-Ext protocol." OFF)
+option(ENABLE_DELTA_IKNP     "Build the IKNP Delta-OT-Ext protocol." OFF)
+
+option(ENABLE_OOS            "Build the OOS 1-oo-N OT-Ext protocol." OFF)
+option(ENABLE_KKRT           "Build the KKRT 1-oo-N OT-Ext protocol." OFF)
+option(ENABLE_RR             "Build the RR 1-oo-N OT-Ext protocol." OFF)
+
+option(ENABLE_AKN            "Build the RR ~k-oo-N OT-Ext protocol." OFF)
+
+option(OTE_KOS_FIAT_SHAMIR "Build the library withing Fiat Shamir for KOS" OFF)
+
+set(OTE_KOS_HASH "OTE_DAVIE_MEYER_AES" CACHE STRING "Hashing technique for KOS")
+set_property(CACHE OTE_KOS_HASH PROPERTY STRINGS OTE_RANDOM_ORACLE OTE_DAVIE_MEYER_AES)
+
+message(STATUS "General Options\n=======================================================")
+message(STATUS "Option: ENABLE_ALL_OT         = ON/OFF\n\n")
+
+message(STATUS "Base OT protocols\n=======================================================")
+message(STATUS "Option: ENABLE_SIMPLESTOT     = ${ENABLE_SIMPLESTOT}")
+message(STATUS "Option: ENABLE_SIMPLESTOT_ASM = ${ENABLE_SIMPLESTOT_ASM}")
+message(STATUS "Option: ENABLE_MR             = ${ENABLE_MR}")
+message(STATUS "Option: ENABLE_MR_KYBER       = ${ENABLE_MR_KYBER}")
+message(STATUS "Option: ENABLE_NP             = ${ENABLE_NP}\n\n")
+
+message(STATUS "1-out-of-2 OT Extension protocols\n=======================================================")
+message(STATUS "Option: ENABLE_KOS            = ${ENABLE_KOS}")
+message(STATUS "Option: ENABLE_IKNP           = ${ENABLE_IKNP}")
+message(STATUS "Option: ENABLE_SILENTOT       = ${ENABLE_SILENTOT}\n\n")
+
+message(STATUS "1-out-of-2 Delta-OT Extension protocols\n=======================================================")
+message(STATUS "Option: ENABLE_DELTA_KOS      = ${ENABLE_DELTA_KOS}")
+message(STATUS "Option: ENABLE_DELTA_IKNP     = ${ENABLE_DELTA_IKNP}\n\n")
+
+message(STATUS "1-out-of-N OT Extension protocols\n=======================================================")
+message(STATUS "Option: ENABLE_OOS            = ${ENABLE_OOS}")
+message(STATUS "Option: ENABLE_KKRT           = ${ENABLE_KKRT}")
+message(STATUS "Option: ENABLE_RR             = ${ENABLE_RR}\n\n")
+
+
+#############################################
+#               Config Checks               #
+#############################################
+
+if( NOT ENABLE_ALL_OT AND
+	NOT ENABLE_SIMPLESTOT AND 
+	NOT ENABLE_SIMPLESTOT_ASM AND 
+	NOT ENABLE_MR AND 
+	NOT ENABLE_MR_KYBER AND 
+	NOT ENABLE_NP) 
+	message(WARNING "NO Base OT enabled.")
+endif()
+
+if ((ENABLE_ALL_OT OR ENABLE_MR) AND NOT (ENABLE_MIRACL OR ENABLE_RELIC))
+   message(FATAL_ERROR "ENABLE_ALL_OT and ENABLE_MR requires ENABLE_MIRACL or ENABLE_RELIC")
+endif()
+
+if ((ENABLE_SIMPLESTOT OR ENABLE_MR OR ENABLE_NP) AND
+   NOT (ENABLE_MIRACL OR ENABLE_RELIC))
+   message(FATAL_ERROR "ENABLE_SIMPLESTOT and ENABLE_MR requires ENABLE_MIRACL or ENABLE_RELIC")
+endif() 
+
+configure_file(libOTe/config.h.in libOTe/config.h)
+# Support out-of-source builds.
+# include_directories(${CMAKE_BINARY_DIR})
+
+
+#############################################
+#               Build libOTe                #
+#############################################
+
+if(ENABLE_SIMPLESTOT_ASM)
+	add_subdirectory(SimplestOT)
+endif(ENABLE_SIMPLESTOT_ASM)
+
+if(ENABLE_MR_KYBER)
+	add_subdirectory(KyberOT)
+endif(ENABLE_MR_KYBER)
+
+add_subdirectory(libOTe)
+add_subdirectory(libOTe_Tests)
+
+#############################################
+#              Build Frontend               #
+#############################################
+add_subdirectory(frontend)
+
+