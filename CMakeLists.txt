cmake_minimum_required (VERSION 3.4)

project(libOTe)


if("${CMAKE_CURRENT_SOURCE_DIR}" STREQUAL "${CMAKE_SOURCE_DIR}")

	############################################
	#          If top level cmake              #
	############################################

	set( CMAKE_RUNTIME_OUTPUT_DIRECTORY ${CMAKE_HOME_DIRECTORY}/bin)
	set( CMAKE_LIBRARY_OUTPUT_DIRECTORY ${CMAKE_HOME_DIRECTORY}/lib)
	set( CMAKE_ARCHIVE_OUTPUT_DIRECTORY ${CMAKE_HOME_DIRECTORY}/lib)

	############################################
	#           Flag and #defines              #
	############################################
	add_definitions(-DSOLUTION_DIR='${CMAKE_SOURCE_DIR}')
	set(CMAKE_C_FLAGS "-ffunction-sections -Wall  -maes -msse2 -msse4.1 -mpclmul -Wfatal-errors -pthread -Wno-strict-overflow  -fPIC -Wno-ignored-attributes -Wno-parentheses")
	set(CMAKE_CXX_FLAGS  "${CMAKE_C_FLAGS}  -std=c++14")
	
	# Select flags.
	SET(CMAKE_CXX_FLAGS_RELEASE "-O3 -march=native  -DNDEBUG") 
	SET(CMAKE_CXX_FLAGS_RELWITHDEBINFO " -O2 -g -ggdb -rdynamic")
	SET(CMAKE_CXX_FLAGS_DEBUG  "-O0 -g -ggdb -rdynamic")
	

	############################################
	#           Build mode checks              #
	############################################
	
	# Set a default build type for single-configuration
	# CMake generators if no build type is set.
	if(NOT CMAKE_CONFIGURATION_TYPES AND NOT CMAKE_BUILD_TYPE)
	   SET(CMAKE_BUILD_TYPE Release)
	endif()

	if(    NOT "${CMAKE_BUILD_TYPE}" STREQUAL "Release"
       AND NOT "${CMAKE_BUILD_TYPE}" STREQUAL "Debug" 
       AND NOT "${CMAKE_BUILD_TYPE}" STREQUAL "RelWithDebInfo" )
		  
        message(FATAL_ERROR ": Unknown build type - \${CMAKE_BUILD_TYPE}=${CMAKE_BUILD_TYPE}.  Please use one of Debug, Release, or RelWithDebInfo. e.g. call\n\tcmake . -DCMAKE_BUILD_TYPE=Release\n" )        
	endif()

    message(STATUS "Option: CMAKE_BUILD_TYPE = ${CMAKE_BUILD_TYPE}\n\tRelease\n\tDebug\n\tRelWithDebInfo")

endif()
 
 
#############################################
#                CONFIGURE                  #
#############################################


<<<<<<< HEAD
option(ENABLE_SIMPLESTOT "Build the assembly based SimplestOT library." OFF)
option(ENABLE_SILENTOT   "Build the Slient OT protocol." OFF)

=======
option(ENABLE_SIMPLESTOT "Build the assembly based SimplestOT library" OFF)
>>>>>>> bcd8f6c5
message(STATUS "Option: ENABLE_SIMPLESTOT = ${ENABLE_SIMPLESTOT}")
message(STATUS "Option: ENABLE_SILENTOT   = ${ENABLE_SILENTOT}")

option(ENABLE_KYBEROT "Build the Kyber (LWE based) library" OFF)
message(STATUS "Option: ENABLE_KYBEROT    = ${ENABLE_KYBEROT}")



# Choose the arithmetic backend.
set(OTE_KOS_HASH "OTE_RANDOM_ORACLE" CACHE STRING "Hashing technique for KOS ")
message(STATUS "Option: KOS hashing (current = ${OTE_KOS_HASH}):\n")
message(STATUS "      OTE_KOS_HASH=OTE_RANDOM_ORACLE         use the random oracle")
message(STATUS "      OTE_KOS_HASH=OTE_DAVIE_MEYER_AES       use AES in the Davie Meyer compression function\n")


option(OTE_KOS_FIAT_SHAMIR "Build the library withing Fiat Shamir for KOS" OFF)
message(STATUS "Option: OTE_KOS_FIAT_SHAMIR = ${OTE_KOS_FIAT_SHAMIR}")



configure_file(libOTe/config.h.in libOTe/config.h)

#############################################
#    Build cryptoTools (common utilities)   #
#############################################
#include_directories(cryptoTools)
add_subdirectory(cryptoTools)


#############################################
#               Build libOTe                #
#############################################

if(ENABLE_SIMPLESTOT)
	add_subdirectory(SimplestOT)
endif(ENABLE_SIMPLESTOT)

if(ENABLE_KYBEROT)
	add_subdirectory(KyberOT)
endif(ENABLE_KYBEROT)

add_subdirectory(libOTe)
add_subdirectory(libOTe_Tests)

#############################################
#              Build Frontend               #
#############################################
add_subdirectory(frontend)


<|MERGE_RESOLUTION|>--- conflicted
+++ resolved
@@ -1,112 +1,108 @@
-cmake_minimum_required (VERSION 3.4)
-
-project(libOTe)
-
-
-if("${CMAKE_CURRENT_SOURCE_DIR}" STREQUAL "${CMAKE_SOURCE_DIR}")
-
-	############################################
-	#          If top level cmake              #
-	############################################
-
-	set( CMAKE_RUNTIME_OUTPUT_DIRECTORY ${CMAKE_HOME_DIRECTORY}/bin)
-	set( CMAKE_LIBRARY_OUTPUT_DIRECTORY ${CMAKE_HOME_DIRECTORY}/lib)
-	set( CMAKE_ARCHIVE_OUTPUT_DIRECTORY ${CMAKE_HOME_DIRECTORY}/lib)
-
-	############################################
-	#           Flag and #defines              #
-	############################################
-	add_definitions(-DSOLUTION_DIR='${CMAKE_SOURCE_DIR}')
-	set(CMAKE_C_FLAGS "-ffunction-sections -Wall  -maes -msse2 -msse4.1 -mpclmul -Wfatal-errors -pthread -Wno-strict-overflow  -fPIC -Wno-ignored-attributes -Wno-parentheses")
-	set(CMAKE_CXX_FLAGS  "${CMAKE_C_FLAGS}  -std=c++14")
-	
-	# Select flags.
-	SET(CMAKE_CXX_FLAGS_RELEASE "-O3 -march=native  -DNDEBUG") 
-	SET(CMAKE_CXX_FLAGS_RELWITHDEBINFO " -O2 -g -ggdb -rdynamic")
-	SET(CMAKE_CXX_FLAGS_DEBUG  "-O0 -g -ggdb -rdynamic")
-	
-
-	############################################
-	#           Build mode checks              #
-	############################################
-	
-	# Set a default build type for single-configuration
-	# CMake generators if no build type is set.
-	if(NOT CMAKE_CONFIGURATION_TYPES AND NOT CMAKE_BUILD_TYPE)
-	   SET(CMAKE_BUILD_TYPE Release)
-	endif()
-
-	if(    NOT "${CMAKE_BUILD_TYPE}" STREQUAL "Release"
-       AND NOT "${CMAKE_BUILD_TYPE}" STREQUAL "Debug" 
-       AND NOT "${CMAKE_BUILD_TYPE}" STREQUAL "RelWithDebInfo" )
-		  
-        message(FATAL_ERROR ": Unknown build type - \${CMAKE_BUILD_TYPE}=${CMAKE_BUILD_TYPE}.  Please use one of Debug, Release, or RelWithDebInfo. e.g. call\n\tcmake . -DCMAKE_BUILD_TYPE=Release\n" )        
-	endif()
-
-    message(STATUS "Option: CMAKE_BUILD_TYPE = ${CMAKE_BUILD_TYPE}\n\tRelease\n\tDebug\n\tRelWithDebInfo")
-
-endif()
- 
- 
-#############################################
-#                CONFIGURE                  #
-#############################################
-
-
-<<<<<<< HEAD
-option(ENABLE_SIMPLESTOT "Build the assembly based SimplestOT library." OFF)
-option(ENABLE_SILENTOT   "Build the Slient OT protocol." OFF)
-
-=======
-option(ENABLE_SIMPLESTOT "Build the assembly based SimplestOT library" OFF)
->>>>>>> bcd8f6c5
-message(STATUS "Option: ENABLE_SIMPLESTOT = ${ENABLE_SIMPLESTOT}")
-message(STATUS "Option: ENABLE_SILENTOT   = ${ENABLE_SILENTOT}")
-
-option(ENABLE_KYBEROT "Build the Kyber (LWE based) library" OFF)
-message(STATUS "Option: ENABLE_KYBEROT    = ${ENABLE_KYBEROT}")
-
-
-
-# Choose the arithmetic backend.
-set(OTE_KOS_HASH "OTE_RANDOM_ORACLE" CACHE STRING "Hashing technique for KOS ")
-message(STATUS "Option: KOS hashing (current = ${OTE_KOS_HASH}):\n")
-message(STATUS "      OTE_KOS_HASH=OTE_RANDOM_ORACLE         use the random oracle")
-message(STATUS "      OTE_KOS_HASH=OTE_DAVIE_MEYER_AES       use AES in the Davie Meyer compression function\n")
-
-
-option(OTE_KOS_FIAT_SHAMIR "Build the library withing Fiat Shamir for KOS" OFF)
-message(STATUS "Option: OTE_KOS_FIAT_SHAMIR = ${OTE_KOS_FIAT_SHAMIR}")
-
-
-
-configure_file(libOTe/config.h.in libOTe/config.h)
-
-#############################################
-#    Build cryptoTools (common utilities)   #
-#############################################
-#include_directories(cryptoTools)
-add_subdirectory(cryptoTools)
-
-
-#############################################
-#               Build libOTe                #
-#############################################
-
-if(ENABLE_SIMPLESTOT)
-	add_subdirectory(SimplestOT)
-endif(ENABLE_SIMPLESTOT)
-
-if(ENABLE_KYBEROT)
-	add_subdirectory(KyberOT)
-endif(ENABLE_KYBEROT)
-
-add_subdirectory(libOTe)
-add_subdirectory(libOTe_Tests)
-
-#############################################
-#              Build Frontend               #
-#############################################
-add_subdirectory(frontend)
-
-
+cmake_minimum_required (VERSION 3.4)
+
+project(libOTe)
+
+
+if("${CMAKE_CURRENT_SOURCE_DIR}" STREQUAL "${CMAKE_SOURCE_DIR}")
+
+	############################################
+	#          If top level cmake              #
+	############################################
+
+	set( CMAKE_RUNTIME_OUTPUT_DIRECTORY ${CMAKE_HOME_DIRECTORY}/bin)
+	set( CMAKE_LIBRARY_OUTPUT_DIRECTORY ${CMAKE_HOME_DIRECTORY}/lib)
+	set( CMAKE_ARCHIVE_OUTPUT_DIRECTORY ${CMAKE_HOME_DIRECTORY}/lib)
+
+	############################################
+	#           Flag and #defines              #
+	############################################
+	add_definitions(-DSOLUTION_DIR='${CMAKE_SOURCE_DIR}')
+	set(CMAKE_C_FLAGS "-ffunction-sections -Wall  -maes -msse2 -msse4.1 -mpclmul -Wfatal-errors -pthread -Wno-strict-overflow  -fPIC -Wno-ignored-attributes -Wno-parentheses")
+	set(CMAKE_CXX_FLAGS  "${CMAKE_C_FLAGS}  -std=c++14")
+	
+	# Select flags.
+	SET(CMAKE_CXX_FLAGS_RELEASE "-O3 -march=native  -DNDEBUG") 
+	SET(CMAKE_CXX_FLAGS_RELWITHDEBINFO " -O2 -g -ggdb -rdynamic")
+	SET(CMAKE_CXX_FLAGS_DEBUG  "-O0 -g -ggdb -rdynamic")
+	
+
+	############################################
+	#           Build mode checks              #
+	############################################
+	
+	# Set a default build type for single-configuration
+	# CMake generators if no build type is set.
+	if(NOT CMAKE_CONFIGURATION_TYPES AND NOT CMAKE_BUILD_TYPE)
+	   SET(CMAKE_BUILD_TYPE Release)
+	endif()
+
+	if(    NOT "${CMAKE_BUILD_TYPE}" STREQUAL "Release"
+       AND NOT "${CMAKE_BUILD_TYPE}" STREQUAL "Debug" 
+       AND NOT "${CMAKE_BUILD_TYPE}" STREQUAL "RelWithDebInfo" )
+		  
+        message(FATAL_ERROR ": Unknown build type - \${CMAKE_BUILD_TYPE}=${CMAKE_BUILD_TYPE}.  Please use one of Debug, Release, or RelWithDebInfo. e.g. call\n\tcmake . -DCMAKE_BUILD_TYPE=Release\n" )        
+	endif()
+
+    message(STATUS "Option: CMAKE_BUILD_TYPE = ${CMAKE_BUILD_TYPE}\n\tRelease\n\tDebug\n\tRelWithDebInfo")
+
+endif()
+ 
+ 
+#############################################
+#                CONFIGURE                  #
+#############################################
+
+
+
+option(ENABLE_SIMPLESTOT "Build the assembly based SimplestOT library" OFF)
+message(STATUS "Option: ENABLE_SIMPLESTOT = ${ENABLE_SIMPLESTOT}")
+
+option(ENABLE_KYBEROT "Build the Kyber (LWE based) library" OFF)
+message(STATUS "Option: ENABLE_KYBEROT    = ${ENABLE_KYBEROT}")
+
+
+
+set(OTE_KOS_HASH "OTE_DAVIE_MEYER_AES" CACHE STRING "Hashing technique for KOS ")
+message(STATUS "Option: KOS hashing (current = ${OTE_KOS_HASH}):\n")
+message(STATUS "      OTE_KOS_HASH=OTE_RANDOM_ORACLE         use the random oracle (slower)")
+message(STATUS "      OTE_KOS_HASH=OTE_DAVIE_MEYER_AES       use AES in the Davie Meyer compression function\n")
+
+
+option(OTE_KOS_FIAT_SHAMIR "Build the library withing Fiat Shamir for KOS" OFF)
+message(STATUS "Option: OTE_KOS_FIAT_SHAMIR = ${OTE_KOS_FIAT_SHAMIR}")
+
+
+option(ENABLE_SILENTOT   "Build the Slient OT protocol." OFF)
+message(STATUS "Option: ENABLE_SILENTOT   = ${ENABLE_SILENTOT}")
+
+
+configure_file(libOTe/config.h.in libOTe/config.h)
+
+#############################################
+#    Build cryptoTools (common utilities)   #
+#############################################
+#include_directories(cryptoTools)
+add_subdirectory(cryptoTools)
+
+
+#############################################
+#               Build libOTe                #
+#############################################
+
+if(ENABLE_SIMPLESTOT)
+	add_subdirectory(SimplestOT)
+endif(ENABLE_SIMPLESTOT)
+
+if(ENABLE_KYBEROT)
+	add_subdirectory(KyberOT)
+endif(ENABLE_KYBEROT)
+
+add_subdirectory(libOTe)
+add_subdirectory(libOTe_Tests)
+
+#############################################
+#              Build Frontend               #
+#############################################
+add_subdirectory(frontend)
+
+