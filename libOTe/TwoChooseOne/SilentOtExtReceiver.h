--- conflicted
+++ resolved
@@ -5,16 +5,13 @@
 #include <cryptoTools/Common/Defines.h>
 #include <cryptoTools/Network/Channel.h>
 #include <cryptoTools/Common/Timer.h>
+#include <cryptoTools/Common/Aligned.h>
 #include <libOTe/Tools/Tools.h>
 #include <libOTe/Tools/SilentPprf.h>
 #include <libOTe/TwoChooseOne/TcoOtDefines.h>
 #include <libOTe/TwoChooseOne/OTExtInterface.h>
 #include <libOTe/TwoChooseOne/KosOtExtReceiver.h>
 #include <libOTe/TwoChooseOne/KosOtExtSender.h>
-<<<<<<< HEAD
-=======
-#include <libOTe/Tools/LDPC/LdpcEncoder.h>
->>>>>>> a10ef32b
 
 namespace osuCrypto
 {
@@ -48,53 +45,23 @@
         std::vector<u64> mS;
 
         // The A vector in the relation A + B = C * delta
-        span<block> mA;
+        AlignedUnVector<block> mA;
 
         // The C vector in the relation A + B = C * delta
-        span<u8> mC;
+        AlignedUnVector<u8> mC;
 
         // The number of threads that should be used (when applicable).
         u64 mNumThreads = 1;
-
-        // The memory backing mC
-        std::unique_ptr<u8[]> mChoicePtr;
-
-        // The size of the memory backing mC
-        u64 mChoiceSpanSize = 0;
-
-        // The memory backing mA
-<<<<<<< HEAD
-        std::unique_ptr<block[]> mBacking;
-=======
-        AlignedBlockPtr mBacking;
->>>>>>> a10ef32b
-
-        // The size of the memory backing mA
-        u64 mBackingSize = 0;
 
 #ifdef ENABLE_KOS
         // Kos instance used to generate the base OTs.
         KosOtExtReceiver mKosRecver;
 #endif
 
-<<<<<<< HEAD
-=======
-        // The OTs recv msgs which will be used to flood the
-        // last gap bits of the noisy vector for the slv code.
-        std::vector<block> mGapOts;
-
->>>>>>> a10ef32b
         // The OTs recv msgs which will be used to create the 
         // secret share of xa * delta as described in ferret.
         std::vector<block> mMalCheckOts;
 
-<<<<<<< HEAD
-=======
-        // The OTs choice bits which will be used to flood the
-        // last gap bits of the noisy vector for the slv code.
-        BitVector mGapBaseChoice;
-
->>>>>>> a10ef32b
         // The OTs choice bits which will be used to create the 
         // secret share of xa * delta as described in ferret.
         BitVector mMalCheckChoice;
@@ -112,21 +79,11 @@
 
         // The type of compress we will use to generate the
         // dense vectors from the sparse vectors.
-<<<<<<< HEAD
         MultType mMultType = MultType::QuasiCyclic;
-=======
-        MultType mMultType = MultType::slv5;
->>>>>>> a10ef32b
 
         // The flag which controls whether the malicious check is performed.
         SilentSecType mMalType = SilentSecType::SemiHonest;
 
-<<<<<<< HEAD
-=======
-        // The Silver encoder for MultType::slv5, MultType::slv11
-        SilverEncoder mEncoder;
-        
->>>>>>> a10ef32b
         // A flag that helps debug
         bool mDebug = false;
 
@@ -207,7 +164,7 @@
         // The silent base OTs must have specially set base OTs.
         // This returns the choice bits that should be used.
         // Call this is you want to use a specific base OT protocol
-        // and then pass the OT messages back using setSilentBaseOts(...).
+        // and then pass the OT mMessages back using setSilentBaseOts(...).
         BitVector sampleBaseChoiceBits(PRNG& prng);
 
         // Set the externally generated base OTs. This choice
@@ -251,7 +208,7 @@
 
 
         // hash the internal vectors and store the results
-        // in choices, messages.
+        // in choices, mMessages.
         void hash(
             BitVector& choices,
             span<block> messages,
@@ -263,7 +220,6 @@
         // by the ferret paper. We only run the batch check and
         // not the cuckoo hashing part.
         void ferretMalCheck(Channel& chl, PRNG& prng);
-<<<<<<< HEAD
 
         // a debugging check on the sparse vector. Insecure to use.
         void checkRT(Channel& chl, MatrixView<block> rT);
@@ -283,38 +239,6 @@
                 break;
             }
         }
-=======
-
-        // a debugging check on the sparse vector. Insecure to use.
-        void checkRT(Channel& chl, MatrixView<block> rT);
-
-        // the QuasiCyclic compression routine.
-        void randMulQuasiCyclic(ChoiceBitPacking packing);
-
-        // the Silver compress routine.
-        void ldpcMult(ChoiceBitPacking packing);     
->>>>>>> a10ef32b
-
-        // clears the internal buffers.
-        void clear();
-    };
-
-        PprfOutputFormat getPprfFormat()
-        {
-            switch (mMultType)
-            {
-            case osuCrypto::MultType::QuasiCyclic:
-                return PprfOutputFormat::InterleavedTransposed;
-                break;
-            case osuCrypto::MultType::slv5:
-            case osuCrypto::MultType::slv11:
-                return PprfOutputFormat::Interleaved;
-                break;
-            default:
-                throw RTE_LOC;
-                break;
-            }
-        }
 
         // clears the internal buffers.
         void clear();
