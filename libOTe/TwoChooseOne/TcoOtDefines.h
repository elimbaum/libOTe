#pragma once
#include <cryptoTools/Common/Defines.h>

<<<<<<< HEAD
//#define KOS_RO_HASH
=======
//#define OTE_KOS_HASH
>>>>>>> bcd8f6c5
//#define IKNP_SHA_HASH
//#define OTE_KOS_FIAT_SHAMIR

namespace osuCrypto
{ 
     const u64 commStepSize(512);
     const u64 superBlkSize(8);

	enum class SilentBaseType {None, Base, BaseExtend, Extend};

	template<typename S, typename TSpan,
		typename enabled = typename std::enable_if<
		std::is_convertible<
		TSpan,
		span<typename TSpan::value_type>
	>::value>::type>
		span<S> spanCast(TSpan& src)
	{
		using T = typename TSpan::value_type;
		static_assert(
			std::is_pod<T>::value &&
			std::is_pod<S>::value &&
			((sizeof(T) % sizeof(S) == 0) ||
			(sizeof(S) % sizeof(T) == 0)), " types must be POD and a multiple of each other.");

		assert(u64(src.data()) % sizeof(S) == 0);

		auto r = span<S>((S*)src.data(), src.size() * sizeof(T) / sizeof(S));

		assert((void*)r.data() == (void*)src.data());

		return r;

	}
}
<|MERGE_RESOLUTION|>--- conflicted
+++ resolved
@@ -1,43 +1,39 @@
-#pragma once
-#include <cryptoTools/Common/Defines.h>
-
-<<<<<<< HEAD
-//#define KOS_RO_HASH
-=======
-//#define OTE_KOS_HASH
->>>>>>> bcd8f6c5
-//#define IKNP_SHA_HASH
-//#define OTE_KOS_FIAT_SHAMIR
-
-namespace osuCrypto
-{ 
-     const u64 commStepSize(512);
-     const u64 superBlkSize(8);
-
-	enum class SilentBaseType {None, Base, BaseExtend, Extend};
-
-	template<typename S, typename TSpan,
-		typename enabled = typename std::enable_if<
-		std::is_convertible<
-		TSpan,
-		span<typename TSpan::value_type>
-	>::value>::type>
-		span<S> spanCast(TSpan& src)
-	{
-		using T = typename TSpan::value_type;
-		static_assert(
-			std::is_pod<T>::value &&
-			std::is_pod<S>::value &&
-			((sizeof(T) % sizeof(S) == 0) ||
-			(sizeof(S) % sizeof(T) == 0)), " types must be POD and a multiple of each other.");
-
-		assert(u64(src.data()) % sizeof(S) == 0);
-
-		auto r = span<S>((S*)src.data(), src.size() * sizeof(T) / sizeof(S));
-
-		assert((void*)r.data() == (void*)src.data());
-
-		return r;
-
-	}
-}
+#pragma once
+#include <cryptoTools/Common/Defines.h>
+
+//#define OTE_KOS_HASH
+//#define IKNP_SHA_HASH
+//#define OTE_KOS_FIAT_SHAMIR
+
+namespace osuCrypto
+{ 
+     const u64 commStepSize(512);
+     const u64 superBlkSize(8);
+
+	enum class SilentBaseType {None, Base, BaseExtend, Extend};
+
+	template<typename S, typename TSpan,
+		typename enabled = typename std::enable_if<
+		std::is_convertible<
+		TSpan,
+		span<typename TSpan::value_type>
+	>::value>::type>
+		span<S> spanCast(TSpan& src)
+	{
+		using T = typename TSpan::value_type;
+		static_assert(
+			std::is_pod<T>::value &&
+			std::is_pod<S>::value &&
+			((sizeof(T) % sizeof(S) == 0) ||
+			(sizeof(S) % sizeof(T) == 0)), " types must be POD and a multiple of each other.");
+
+		assert(u64(src.data()) % sizeof(S) == 0);
+
+		auto r = span<S>((S*)src.data(), src.size() * sizeof(T) / sizeof(S));
+
+		assert((void*)r.data() == (void*)src.data());
+
+		return r;
+
+	}
+}