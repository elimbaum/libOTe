--- conflicted
+++ resolved
@@ -1,52 +1,46 @@
-#pragma once
-#include <cryptoTools/Common/Defines.h>
-#include <cassert>
-
-//#define OTE_KOS_HASH
-//#define IKNP_SHA_HASH
-//#define OTE_KOS_FIAT_SHAMIR
-
-namespace osuCrypto
-{
-	const u64 commStepSize(512); // TODO: try increasing this for optimization.
-	const u64 superBlkShift(3);
-	const u64 superBlkSize(1 << superBlkShift);
-
-	enum class SilentBaseType {Base, BaseExtend};
-
-	enum class MultType
-	{
-<<<<<<< HEAD
-		QuasiCyclic = 1
-=======
-		QuasiCyclic = 1,
-		slv5 = 2,
-		slv11 = 3
->>>>>>> a10ef32b
-	};
-
-	template<typename S, typename TSpan,
-		typename enabled = typename std::enable_if<
-		std::is_convertible<
-		TSpan,
-		span<typename TSpan::value_type>
-	>::value>::type>
-		span<S> spanCast(TSpan& src)
-	{
-		using T = typename TSpan::value_type;
-		static_assert(
-			std::is_pod<T>::value &&
-			std::is_pod<S>::value &&
-			((sizeof(T) % sizeof(S) == 0) ||
-			(sizeof(S) % sizeof(T) == 0)), " types must be POD and a multiple of each other.");
-
-		assert(u64(src.data()) % sizeof(S) == 0);
-
-		auto r = span<S>((S*)src.data(), src.size() * sizeof(T) / sizeof(S));
-
-		assert((void*)r.data() == (void*)src.data());
-
-		return r;
-
-	}
-}
+#pragma once
+#include <cryptoTools/Common/Defines.h>
+#include <cassert>
+
+//#define OTE_KOS_HASH
+//#define IKNP_SHA_HASH
+//#define OTE_KOS_FIAT_SHAMIR
+
+namespace osuCrypto
+{
+	const u64 commStepSize(512); // TODO: try increasing this for optimization.
+	const u64 superBlkShift(3);
+	const u64 superBlkSize(1 << superBlkShift);
+
+	enum class SilentBaseType {Base, BaseExtend};
+
+	enum class MultType
+	{
+		QuasiCyclic = 1
+	};
+
+	template<typename S, typename TSpan,
+		typename enabled = typename std::enable_if<
+		std::is_convertible<
+		TSpan,
+		span<typename TSpan::value_type>
+	>::value>::type>
+		span<S> spanCast(TSpan& src)
+	{
+		using T = typename TSpan::value_type;
+		static_assert(
+			std::is_pod<T>::value &&
+			std::is_pod<S>::value &&
+			((sizeof(T) % sizeof(S) == 0) ||
+			(sizeof(S) % sizeof(T) == 0)), " types must be POD and a multiple of each other.");
+
+		assert(u64(src.data()) % sizeof(S) == 0);
+
+		auto r = span<S>((S*)src.data(), src.size() * sizeof(T) / sizeof(S));
+
+		assert((void*)r.data() == (void*)src.data());
+
+		return r;
+
+	}
+}