#include "KosOtExtSender.h"

#include "libOTe/config.h"
#include "libOTe/Tools/Tools.h"
#include <cryptoTools/Crypto/Commit.h>
#include <cryptoTools/Network/Channel.h>
#include <cryptoTools/Common/Timer.h>
#include "TcoOtDefines.h"

namespace osuCrypto
{
    KosOtExtSender::KosOtExtSender(SetUniformOts, span<block> baseRecvOts, const BitVector & choices)
    {
        setUniformBaseOts(baseRecvOts, choices);
    }

    void KosOtExtSender::setUniformBaseOts(span<block> baseRecvOts, const BitVector & choices)
    {
        mBaseChoiceBits = choices;

        for (u64 i = 0; i < gOtExtBaseOtCount; i++)
        {
            mGens[i].SetSeed(baseRecvOts[i]);
        }
    }

    KosOtExtSender KosOtExtSender::splitBase()
    {
        std::array<block, gOtExtBaseOtCount> baseRecvOts;
        for (u64 i = 0; i < mGens.size(); ++i)
            baseRecvOts[i] = mGens[i].get<block>();
        return KosOtExtSender(SetUniformOts{}, baseRecvOts, mBaseChoiceBits);
    }

    std::unique_ptr<OtExtSender> KosOtExtSender::split()
    {
        std::array<block, gOtExtBaseOtCount> baseRecvOts;

        for (u64 i = 0; i < mGens.size(); ++i)
            baseRecvOts[i] = mGens[i].get<block>();

        return std::make_unique<KosOtExtSender>(SetUniformOts{}, baseRecvOts, mBaseChoiceBits);
    }

    void KosOtExtSender::setBaseOts(span<block> baseRecvOts, const BitVector & choices, Channel& chl)
    {
        if (baseRecvOts.size() != gOtExtBaseOtCount || choices.size() != gOtExtBaseOtCount)
            throw std::runtime_error("not supported/implemented");

        BitVector delta(128);
        chl.recv(delta);

        mBaseChoiceBits = choices;
        mBaseChoiceBits ^= delta;

        for (u64 i = 0; i < gOtExtBaseOtCount; i++)
        {
            mGens[i].SetSeed(baseRecvOts[i]);
        }
    }

    void KosOtExtSender::send(
        span<std::array<block, 2>> messages,
        PRNG& prng,
        Channel& chl)
    {
        setTimePoint("Kos.send.start");

        // round up
        u64 numOtExt = roundUpTo(messages.size(), 128);
        u64 numSuperBlocks = (numOtExt / 128 + superBlkSize) / superBlkSize;
        //u64 numBlocks = numSuperBlocks * superBlkSize;

        // a temp that will be used to transpose the sender's matrix
        std::array<std::array<block, superBlkSize>, 128> t;
        std::vector<std::array<block, superBlkSize>> u(128 * commStepSize);

        std::array<block, 128> choiceMask;
        block delta = *(block*)mBaseChoiceBits.data();

        for (u64 i = 0; i < 128; ++i)
        {
            if (mBaseChoiceBits[i]) choiceMask[i] = AllOneBlock;
            else choiceMask[i] = ZeroBlock;
        }

        std::array<block, 128> extraBlocks;
        block* xIter = extraBlocks.data();


        auto mIter = messages.begin();

        block * uIter = (block*)u.data() + superBlkSize * 128 * commStepSize;
        block * uEnd = uIter;

#ifdef OTE_KOS_FIAT_SHAMIR
        RandomOracle fs(sizeof(block));
#else
        Commit theirSeedComm;
        chl.recv(theirSeedComm.data(), theirSeedComm.size());
#endif

        for (u64 superBlkIdx = 0; superBlkIdx < numSuperBlocks; ++superBlkIdx)
        {

            block * tIter = (block*)t.data();
            block * cIter = choiceMask.data();

            if (uIter == uEnd)
            {
                u64 step = std::min<u64>(numSuperBlocks - superBlkIdx,(u64) commStepSize);
                u64 size = step * superBlkSize * 128 * sizeof(block);

                chl.recv((u8*)u.data(), size);
                uIter = (block*)u.data();
#ifdef OTE_KOS_FIAT_SHAMIR
                fs.Update((u8*)u.data(), size);
#endif
            }

            // transpose 128 columns at at time. Each column will be 128 * superBlkSize = 1024 bits long.
            for (u64 colIdx = 0; colIdx < 128; ++colIdx)
            {
                // generate the columns using AES-NI in counter mode.
                mGens[colIdx].mAes.ecbEncCounterMode(mGens[colIdx].mBlockIdx, superBlkSize, tIter);
                mGens[colIdx].mBlockIdx += superBlkSize;

                uIter[0] = uIter[0] & *cIter;
                uIter[1] = uIter[1] & *cIter;
                uIter[2] = uIter[2] & *cIter;
                uIter[3] = uIter[3] & *cIter;
                uIter[4] = uIter[4] & *cIter;
                uIter[5] = uIter[5] & *cIter;
                uIter[6] = uIter[6] & *cIter;
                uIter[7] = uIter[7] & *cIter;

                tIter[0] = tIter[0] ^ uIter[0];
                tIter[1] = tIter[1] ^ uIter[1];
                tIter[2] = tIter[2] ^ uIter[2];
                tIter[3] = tIter[3] ^ uIter[3];
                tIter[4] = tIter[4] ^ uIter[4];
                tIter[5] = tIter[5] ^ uIter[5];
                tIter[6] = tIter[6] ^ uIter[6];
                tIter[7] = tIter[7] ^ uIter[7];

                ++cIter;
                uIter += 8;
                tIter += 8;
            }

            // transpose our 128 columns of 1024 bits. We will have 1024 rows,
            // each 128 bits wide.
            sse_transpose128x1024(t);


            //std::array<block, 2>* mStart = mIter;
            auto mEnd = mIter  + std::min<u64>(128 * superBlkSize, messages.end() - mIter);

            // compute how many rows are unused.
            u64 unusedCount = (mIter - mEnd + 128 * superBlkSize);

            // compute the begin and end index of the extra rows that
            // we will compute in this iters. These are taken from the
            // unused rows what we computed above.
            block* xEnd = std::min(xIter + unusedCount, extraBlocks.data() + 128);

            tIter = (block*)t.data();
            block* tEnd = (block*)t.data() + 128 * superBlkSize;

            while (mIter != mEnd)
            {
                while (mIter != mEnd && tIter < tEnd)
                {
                    (*mIter)[0] = *tIter;
                    (*mIter)[1] = *tIter ^ delta;

                    //u64 tV = tIter - (block*)t.data();
                    //u64 tIdx = tV / 8 + (tV % 8) * 128;
                    //std::cout << "midx " << (mIter - messages.data()) << "   tIdx " << tIdx << std::endl;

                    tIter += superBlkSize;
                    mIter += 1;
                }

                tIter = tIter - 128 * superBlkSize + 1;
            }


            if (tIter < (block*)t.data())
            {
                tIter = tIter + 128 * superBlkSize - 1;
            }

            while (xIter != xEnd)
            {
                while (xIter != xEnd && tIter < tEnd)
                {
                    *xIter = *tIter;

                    //u64 tV = tIter - (block*)t.data();
                    //u64 tIdx = tV / 8 + (tV % 8) * 128;
                    //std::cout << "xidx " << (xIter - extraBlocks.data()) << "   tIdx " << tIdx << std::endl;

                    tIter += superBlkSize;
                    xIter += 1;
                }

                tIter = tIter - 128 * superBlkSize + 1;
            }

            //std::cout << "blk end " << std::endl;

#ifdef KOS_DEBUG
            BitVector choice(128 * superBlkSize);
            chl.recv(u.data(), superBlkSize * 128 * sizeof(block));
            chl.recv(choice.data(), sizeof(block) * superBlkSize);

            u64 doneIdx = mStart - messages.data();
            u64 xx = std::min<u64>(i64(128 * superBlkSize), (messages.data() + messages.size()) - mEnd);
            for (u64 rowIdx = doneIdx,
                j = 0; j < xx; ++rowIdx, ++j)
            {
                if (neq(((block*)u.data())[j], messages[rowIdx][choice[j]]))
                {
                    std::cout << rowIdx << std::endl;
                    throw std::runtime_error("");
                }
            }
#endif
            //doneIdx = (mEnd - messages.data());
        }


#ifdef KOS_DEBUG
        BitVector choices(128);
        std::vector<block> xtraBlk(128);

        chl.recv(xtraBlk.data(), 128 * sizeof(block));
        choices.resize(128);
        chl.recv(choices);

        for (u64 i = 0; i < 128; ++i)
        {
            if (neq(xtraBlk[i] , choices[i] ? extraBlocks[i] ^ delta : extraBlocks[i] ))
            {
                std::cout << "extra " << i << std::endl;
                std::cout << xtraBlk[i] << "  " << (u32)choices[i] << std::endl;
                std::cout << extraBlocks[i] << "  " << (extraBlocks[i] ^ delta) << std::endl;

                throw std::runtime_error("");
            }
        }
#endif
        setTimePoint("Kos.send.transposeDone");
#ifdef OTE_KOS_FIAT_SHAMIR
        block seed;
        fs.Final(seed);
        PRNG commonPrng(seed);
#else
        block seed = prng.get<block>();
        chl.asyncSend((u8*)&seed, sizeof(block));
        block theirSeed;
        chl.recv((u8*)&theirSeed, sizeof(block));
        setTimePoint("Kos.send.cncSeed");
        if (Commit(theirSeed) != theirSeedComm)
            throw std::runtime_error("bad commit " LOCATION);
        PRNG commonPrng(seed ^ theirSeed);
#endif



        block  qi, qi2;
        block q2 = ZeroBlock;
        block q1 = ZeroBlock;

<<<<<<< HEAD
#ifdef KOS_RO_HASH
=======
#if (OTE_KOS_HASH == OTE_RANDOM_ORACLE)
>>>>>>> bcd8f6c5
        RandomOracle sha;
        u8 hashBuff[20];
#elif (OTE_KOS_HASH == OTE_DAVIE_MEYER_AES)
        std::array<block, 8> aesHashTemp;
#else
#error "OTE_KOS_HASH" must be defined
#endif
        u64 doneIdx = 0;
        std::array<block, 128> challenges;

        setTimePoint("Kos.send.checkStart");

        u64 bb = (messages.size() + 127) / 128;
        for (u64 blockIdx = 0; blockIdx < bb; ++blockIdx)
        {
            commonPrng.mAes.ecbEncCounterMode(doneIdx, 128, challenges.data());
            u64 stop = std::min<u64>(messages.size(), doneIdx + 128);

            for (u64 i = 0, dd = doneIdx; dd < stop; ++dd, ++i)
            {
                //chii = commonPrng.get<block>();
                //std::cout << "sendIdx' " << dd << "   " << messages[dd][0] << "   " << chii << std::endl;

                mul128(messages[dd][0], challenges[i], qi, qi2);
                q1 = q1  ^ qi;
                q2 = q2 ^ qi2;
<<<<<<< HEAD
#ifdef KOS_RO_HASH
=======
#if (OTE_KOS_HASH == OTE_RANDOM_ORACLE)
>>>>>>> bcd8f6c5
                // hash the message without delta
                sha.Reset();
                sha.Update(dd);
                sha.Update((u8*)&messages[dd][0], sizeof(block));
                sha.Final(hashBuff);
                messages[dd][0] = *(block*)hashBuff;

                // hash the message with delta
                sha.Reset();
                sha.Update(dd);
                sha.Update((u8*)&messages[dd][1], sizeof(block));
                sha.Final(hashBuff);
                messages[dd][1] = *(block*)hashBuff;
#endif
            }
<<<<<<< HEAD
#ifndef KOS_RO_HASH
=======
#if (OTE_KOS_HASH == OTE_DAVIE_MEYER_AES)
>>>>>>> bcd8f6c5
            auto length = 2 *(stop - doneIdx);
            auto steps = length / 8;
            block* mIter = messages[doneIdx].data();
            for (u64 i = 0; i < steps; ++i)
            {
                mAesFixedKey.ecbEncBlocks(mIter, 8, aesHashTemp.data());
                mIter[0] = mIter[0] ^ aesHashTemp[0];
                mIter[1] = mIter[1] ^ aesHashTemp[1];
                mIter[2] = mIter[2] ^ aesHashTemp[2];
                mIter[3] = mIter[3] ^ aesHashTemp[3];
                mIter[4] = mIter[4] ^ aesHashTemp[4];
                mIter[5] = mIter[5] ^ aesHashTemp[5];
                mIter[6] = mIter[6] ^ aesHashTemp[6];
                mIter[7] = mIter[7] ^ aesHashTemp[7];

                mIter += 8;
            }

            auto rem = length - steps * 8;
            mAesFixedKey.ecbEncBlocks(mIter, rem, aesHashTemp.data());
            for (u64 i = 0; i < rem; ++i)
            {
                mIter[i] = mIter[i] ^ aesHashTemp[i];
            }

#endif
            doneIdx = stop;
        }

        for (auto& blk : extraBlocks)
        {
            block chii = commonPrng.get<block>();


            mul128(blk, chii, qi, qi2);
            q1 = q1  ^ qi;
            q2 = q2 ^ qi2;
        }

        setTimePoint("Kos.send.checkSummed");


        //std::cout << IoStream::unlock;

        block t1, t2;
        std::vector<u8> data(sizeof(block) * 3);

        chl.recv(data.data(), data.size());
        setTimePoint("Kos.send.proofReceived");

        block& received_x = ((block*)data.data())[0];
        block& received_t = ((block*)data.data())[1];
        block& received_t2 = ((block*)data.data())[2];

        // check t = x * Delta + q
        mul128(received_x, delta, t1, t2);
        t1 = t1 ^ q1;
        t2 = t2 ^ q2;

        if (eq(t1, received_t) && eq(t2, received_t2))
        {
            //std::cout << "\tCheck passed\n";
        }
        else
        {
            std::cout << "OT Ext Failed Correlation check failed" << std::endl;
            std::cout << "rec t = " << received_t << std::endl;
            std::cout << "tmp1  = " << t1 << std::endl;
            std::cout << "q  = " << q1 << std::endl;
            throw std::runtime_error("Exit");;
        }
        setTimePoint("Kos.send.done");

        static_assert(gOtExtBaseOtCount == 128, "expecting 128");
    }


}
<|MERGE_RESOLUTION|>--- conflicted
+++ resolved
@@ -1,409 +1,398 @@
-#include "KosOtExtSender.h"
-
-#include "libOTe/config.h"
-#include "libOTe/Tools/Tools.h"
-#include <cryptoTools/Crypto/Commit.h>
-#include <cryptoTools/Network/Channel.h>
-#include <cryptoTools/Common/Timer.h>
-#include "TcoOtDefines.h"
-
-namespace osuCrypto
-{
-    KosOtExtSender::KosOtExtSender(SetUniformOts, span<block> baseRecvOts, const BitVector & choices)
-    {
-        setUniformBaseOts(baseRecvOts, choices);
-    }
-
-    void KosOtExtSender::setUniformBaseOts(span<block> baseRecvOts, const BitVector & choices)
-    {
-        mBaseChoiceBits = choices;
-
-        for (u64 i = 0; i < gOtExtBaseOtCount; i++)
-        {
-            mGens[i].SetSeed(baseRecvOts[i]);
-        }
-    }
-
-    KosOtExtSender KosOtExtSender::splitBase()
-    {
-        std::array<block, gOtExtBaseOtCount> baseRecvOts;
-        for (u64 i = 0; i < mGens.size(); ++i)
-            baseRecvOts[i] = mGens[i].get<block>();
-        return KosOtExtSender(SetUniformOts{}, baseRecvOts, mBaseChoiceBits);
-    }
-
-    std::unique_ptr<OtExtSender> KosOtExtSender::split()
-    {
-        std::array<block, gOtExtBaseOtCount> baseRecvOts;
-
-        for (u64 i = 0; i < mGens.size(); ++i)
-            baseRecvOts[i] = mGens[i].get<block>();
-
-        return std::make_unique<KosOtExtSender>(SetUniformOts{}, baseRecvOts, mBaseChoiceBits);
-    }
-
-    void KosOtExtSender::setBaseOts(span<block> baseRecvOts, const BitVector & choices, Channel& chl)
-    {
-        if (baseRecvOts.size() != gOtExtBaseOtCount || choices.size() != gOtExtBaseOtCount)
-            throw std::runtime_error("not supported/implemented");
-
-        BitVector delta(128);
-        chl.recv(delta);
-
-        mBaseChoiceBits = choices;
-        mBaseChoiceBits ^= delta;
-
-        for (u64 i = 0; i < gOtExtBaseOtCount; i++)
-        {
-            mGens[i].SetSeed(baseRecvOts[i]);
-        }
-    }
-
-    void KosOtExtSender::send(
-        span<std::array<block, 2>> messages,
-        PRNG& prng,
-        Channel& chl)
-    {
-        setTimePoint("Kos.send.start");
-
-        // round up
-        u64 numOtExt = roundUpTo(messages.size(), 128);
-        u64 numSuperBlocks = (numOtExt / 128 + superBlkSize) / superBlkSize;
-        //u64 numBlocks = numSuperBlocks * superBlkSize;
-
-        // a temp that will be used to transpose the sender's matrix
-        std::array<std::array<block, superBlkSize>, 128> t;
-        std::vector<std::array<block, superBlkSize>> u(128 * commStepSize);
-
-        std::array<block, 128> choiceMask;
-        block delta = *(block*)mBaseChoiceBits.data();
-
-        for (u64 i = 0; i < 128; ++i)
-        {
-            if (mBaseChoiceBits[i]) choiceMask[i] = AllOneBlock;
-            else choiceMask[i] = ZeroBlock;
-        }
-
-        std::array<block, 128> extraBlocks;
-        block* xIter = extraBlocks.data();
-
-
-        auto mIter = messages.begin();
-
-        block * uIter = (block*)u.data() + superBlkSize * 128 * commStepSize;
-        block * uEnd = uIter;
-
-#ifdef OTE_KOS_FIAT_SHAMIR
-        RandomOracle fs(sizeof(block));
-#else
-        Commit theirSeedComm;
-        chl.recv(theirSeedComm.data(), theirSeedComm.size());
-#endif
-
-        for (u64 superBlkIdx = 0; superBlkIdx < numSuperBlocks; ++superBlkIdx)
-        {
-
-            block * tIter = (block*)t.data();
-            block * cIter = choiceMask.data();
-
-            if (uIter == uEnd)
-            {
-                u64 step = std::min<u64>(numSuperBlocks - superBlkIdx,(u64) commStepSize);
-                u64 size = step * superBlkSize * 128 * sizeof(block);
-
-                chl.recv((u8*)u.data(), size);
-                uIter = (block*)u.data();
-#ifdef OTE_KOS_FIAT_SHAMIR
-                fs.Update((u8*)u.data(), size);
-#endif
-            }
-
-            // transpose 128 columns at at time. Each column will be 128 * superBlkSize = 1024 bits long.
-            for (u64 colIdx = 0; colIdx < 128; ++colIdx)
-            {
-                // generate the columns using AES-NI in counter mode.
-                mGens[colIdx].mAes.ecbEncCounterMode(mGens[colIdx].mBlockIdx, superBlkSize, tIter);
-                mGens[colIdx].mBlockIdx += superBlkSize;
-
-                uIter[0] = uIter[0] & *cIter;
-                uIter[1] = uIter[1] & *cIter;
-                uIter[2] = uIter[2] & *cIter;
-                uIter[3] = uIter[3] & *cIter;
-                uIter[4] = uIter[4] & *cIter;
-                uIter[5] = uIter[5] & *cIter;
-                uIter[6] = uIter[6] & *cIter;
-                uIter[7] = uIter[7] & *cIter;
-
-                tIter[0] = tIter[0] ^ uIter[0];
-                tIter[1] = tIter[1] ^ uIter[1];
-                tIter[2] = tIter[2] ^ uIter[2];
-                tIter[3] = tIter[3] ^ uIter[3];
-                tIter[4] = tIter[4] ^ uIter[4];
-                tIter[5] = tIter[5] ^ uIter[5];
-                tIter[6] = tIter[6] ^ uIter[6];
-                tIter[7] = tIter[7] ^ uIter[7];
-
-                ++cIter;
-                uIter += 8;
-                tIter += 8;
-            }
-
-            // transpose our 128 columns of 1024 bits. We will have 1024 rows,
-            // each 128 bits wide.
-            sse_transpose128x1024(t);
-
-
-            //std::array<block, 2>* mStart = mIter;
-            auto mEnd = mIter  + std::min<u64>(128 * superBlkSize, messages.end() - mIter);
-
-            // compute how many rows are unused.
-            u64 unusedCount = (mIter - mEnd + 128 * superBlkSize);
-
-            // compute the begin and end index of the extra rows that
-            // we will compute in this iters. These are taken from the
-            // unused rows what we computed above.
-            block* xEnd = std::min(xIter + unusedCount, extraBlocks.data() + 128);
-
-            tIter = (block*)t.data();
-            block* tEnd = (block*)t.data() + 128 * superBlkSize;
-
-            while (mIter != mEnd)
-            {
-                while (mIter != mEnd && tIter < tEnd)
-                {
-                    (*mIter)[0] = *tIter;
-                    (*mIter)[1] = *tIter ^ delta;
-
-                    //u64 tV = tIter - (block*)t.data();
-                    //u64 tIdx = tV / 8 + (tV % 8) * 128;
-                    //std::cout << "midx " << (mIter - messages.data()) << "   tIdx " << tIdx << std::endl;
-
-                    tIter += superBlkSize;
-                    mIter += 1;
-                }
-
-                tIter = tIter - 128 * superBlkSize + 1;
-            }
-
-
-            if (tIter < (block*)t.data())
-            {
-                tIter = tIter + 128 * superBlkSize - 1;
-            }
-
-            while (xIter != xEnd)
-            {
-                while (xIter != xEnd && tIter < tEnd)
-                {
-                    *xIter = *tIter;
-
-                    //u64 tV = tIter - (block*)t.data();
-                    //u64 tIdx = tV / 8 + (tV % 8) * 128;
-                    //std::cout << "xidx " << (xIter - extraBlocks.data()) << "   tIdx " << tIdx << std::endl;
-
-                    tIter += superBlkSize;
-                    xIter += 1;
-                }
-
-                tIter = tIter - 128 * superBlkSize + 1;
-            }
-
-            //std::cout << "blk end " << std::endl;
-
-#ifdef KOS_DEBUG
-            BitVector choice(128 * superBlkSize);
-            chl.recv(u.data(), superBlkSize * 128 * sizeof(block));
-            chl.recv(choice.data(), sizeof(block) * superBlkSize);
-
-            u64 doneIdx = mStart - messages.data();
-            u64 xx = std::min<u64>(i64(128 * superBlkSize), (messages.data() + messages.size()) - mEnd);
-            for (u64 rowIdx = doneIdx,
-                j = 0; j < xx; ++rowIdx, ++j)
-            {
-                if (neq(((block*)u.data())[j], messages[rowIdx][choice[j]]))
-                {
-                    std::cout << rowIdx << std::endl;
-                    throw std::runtime_error("");
-                }
-            }
-#endif
-            //doneIdx = (mEnd - messages.data());
-        }
-
-
-#ifdef KOS_DEBUG
-        BitVector choices(128);
-        std::vector<block> xtraBlk(128);
-
-        chl.recv(xtraBlk.data(), 128 * sizeof(block));
-        choices.resize(128);
-        chl.recv(choices);
-
-        for (u64 i = 0; i < 128; ++i)
-        {
-            if (neq(xtraBlk[i] , choices[i] ? extraBlocks[i] ^ delta : extraBlocks[i] ))
-            {
-                std::cout << "extra " << i << std::endl;
-                std::cout << xtraBlk[i] << "  " << (u32)choices[i] << std::endl;
-                std::cout << extraBlocks[i] << "  " << (extraBlocks[i] ^ delta) << std::endl;
-
-                throw std::runtime_error("");
-            }
-        }
-#endif
-        setTimePoint("Kos.send.transposeDone");
-#ifdef OTE_KOS_FIAT_SHAMIR
-        block seed;
-        fs.Final(seed);
-        PRNG commonPrng(seed);
-#else
-        block seed = prng.get<block>();
-        chl.asyncSend((u8*)&seed, sizeof(block));
-        block theirSeed;
-        chl.recv((u8*)&theirSeed, sizeof(block));
-        setTimePoint("Kos.send.cncSeed");
-        if (Commit(theirSeed) != theirSeedComm)
-            throw std::runtime_error("bad commit " LOCATION);
-        PRNG commonPrng(seed ^ theirSeed);
-#endif
-
-
-
-        block  qi, qi2;
-        block q2 = ZeroBlock;
-        block q1 = ZeroBlock;
-
-<<<<<<< HEAD
-#ifdef KOS_RO_HASH
-=======
-#if (OTE_KOS_HASH == OTE_RANDOM_ORACLE)
->>>>>>> bcd8f6c5
-        RandomOracle sha;
-        u8 hashBuff[20];
-#elif (OTE_KOS_HASH == OTE_DAVIE_MEYER_AES)
-        std::array<block, 8> aesHashTemp;
-#else
-#error "OTE_KOS_HASH" must be defined
-#endif
-        u64 doneIdx = 0;
-        std::array<block, 128> challenges;
-
-        setTimePoint("Kos.send.checkStart");
-
-        u64 bb = (messages.size() + 127) / 128;
-        for (u64 blockIdx = 0; blockIdx < bb; ++blockIdx)
-        {
-            commonPrng.mAes.ecbEncCounterMode(doneIdx, 128, challenges.data());
-            u64 stop = std::min<u64>(messages.size(), doneIdx + 128);
-
-            for (u64 i = 0, dd = doneIdx; dd < stop; ++dd, ++i)
-            {
-                //chii = commonPrng.get<block>();
-                //std::cout << "sendIdx' " << dd << "   " << messages[dd][0] << "   " << chii << std::endl;
-
-                mul128(messages[dd][0], challenges[i], qi, qi2);
-                q1 = q1  ^ qi;
-                q2 = q2 ^ qi2;
-<<<<<<< HEAD
-#ifdef KOS_RO_HASH
-=======
-#if (OTE_KOS_HASH == OTE_RANDOM_ORACLE)
->>>>>>> bcd8f6c5
-                // hash the message without delta
-                sha.Reset();
-                sha.Update(dd);
-                sha.Update((u8*)&messages[dd][0], sizeof(block));
-                sha.Final(hashBuff);
-                messages[dd][0] = *(block*)hashBuff;
-
-                // hash the message with delta
-                sha.Reset();
-                sha.Update(dd);
-                sha.Update((u8*)&messages[dd][1], sizeof(block));
-                sha.Final(hashBuff);
-                messages[dd][1] = *(block*)hashBuff;
-#endif
-            }
-<<<<<<< HEAD
-#ifndef KOS_RO_HASH
-=======
-#if (OTE_KOS_HASH == OTE_DAVIE_MEYER_AES)
->>>>>>> bcd8f6c5
-            auto length = 2 *(stop - doneIdx);
-            auto steps = length / 8;
-            block* mIter = messages[doneIdx].data();
-            for (u64 i = 0; i < steps; ++i)
-            {
-                mAesFixedKey.ecbEncBlocks(mIter, 8, aesHashTemp.data());
-                mIter[0] = mIter[0] ^ aesHashTemp[0];
-                mIter[1] = mIter[1] ^ aesHashTemp[1];
-                mIter[2] = mIter[2] ^ aesHashTemp[2];
-                mIter[3] = mIter[3] ^ aesHashTemp[3];
-                mIter[4] = mIter[4] ^ aesHashTemp[4];
-                mIter[5] = mIter[5] ^ aesHashTemp[5];
-                mIter[6] = mIter[6] ^ aesHashTemp[6];
-                mIter[7] = mIter[7] ^ aesHashTemp[7];
-
-                mIter += 8;
-            }
-
-            auto rem = length - steps * 8;
-            mAesFixedKey.ecbEncBlocks(mIter, rem, aesHashTemp.data());
-            for (u64 i = 0; i < rem; ++i)
-            {
-                mIter[i] = mIter[i] ^ aesHashTemp[i];
-            }
-
-#endif
-            doneIdx = stop;
-        }
-
-        for (auto& blk : extraBlocks)
-        {
-            block chii = commonPrng.get<block>();
-
-
-            mul128(blk, chii, qi, qi2);
-            q1 = q1  ^ qi;
-            q2 = q2 ^ qi2;
-        }
-
-        setTimePoint("Kos.send.checkSummed");
-
-
-        //std::cout << IoStream::unlock;
-
-        block t1, t2;
-        std::vector<u8> data(sizeof(block) * 3);
-
-        chl.recv(data.data(), data.size());
-        setTimePoint("Kos.send.proofReceived");
-
-        block& received_x = ((block*)data.data())[0];
-        block& received_t = ((block*)data.data())[1];
-        block& received_t2 = ((block*)data.data())[2];
-
-        // check t = x * Delta + q
-        mul128(received_x, delta, t1, t2);
-        t1 = t1 ^ q1;
-        t2 = t2 ^ q2;
-
-        if (eq(t1, received_t) && eq(t2, received_t2))
-        {
-            //std::cout << "\tCheck passed\n";
-        }
-        else
-        {
-            std::cout << "OT Ext Failed Correlation check failed" << std::endl;
-            std::cout << "rec t = " << received_t << std::endl;
-            std::cout << "tmp1  = " << t1 << std::endl;
-            std::cout << "q  = " << q1 << std::endl;
-            throw std::runtime_error("Exit");;
-        }
-        setTimePoint("Kos.send.done");
-
-        static_assert(gOtExtBaseOtCount == 128, "expecting 128");
-    }
-
-
-}
+#include "KosOtExtSender.h"
+
+#include "libOTe/config.h"
+#include "libOTe/Tools/Tools.h"
+#include <cryptoTools/Crypto/Commit.h>
+#include <cryptoTools/Network/Channel.h>
+#include <cryptoTools/Common/Timer.h>
+#include "TcoOtDefines.h"
+
+namespace osuCrypto
+{
+    KosOtExtSender::KosOtExtSender(SetUniformOts, span<block> baseRecvOts, const BitVector & choices)
+    {
+        setUniformBaseOts(baseRecvOts, choices);
+    }
+
+    void KosOtExtSender::setUniformBaseOts(span<block> baseRecvOts, const BitVector & choices)
+    {
+        mBaseChoiceBits = choices;
+
+        for (u64 i = 0; i < gOtExtBaseOtCount; i++)
+        {
+            mGens[i].SetSeed(baseRecvOts[i]);
+        }
+    }
+
+    KosOtExtSender KosOtExtSender::splitBase()
+    {
+        std::array<block, gOtExtBaseOtCount> baseRecvOts;
+        for (u64 i = 0; i < mGens.size(); ++i)
+            baseRecvOts[i] = mGens[i].get<block>();
+        return KosOtExtSender(SetUniformOts{}, baseRecvOts, mBaseChoiceBits);
+    }
+
+    std::unique_ptr<OtExtSender> KosOtExtSender::split()
+    {
+        std::array<block, gOtExtBaseOtCount> baseRecvOts;
+
+        for (u64 i = 0; i < mGens.size(); ++i)
+            baseRecvOts[i] = mGens[i].get<block>();
+
+        return std::make_unique<KosOtExtSender>(SetUniformOts{}, baseRecvOts, mBaseChoiceBits);
+    }
+
+    void KosOtExtSender::setBaseOts(span<block> baseRecvOts, const BitVector & choices, Channel& chl)
+    {
+        if (baseRecvOts.size() != gOtExtBaseOtCount || choices.size() != gOtExtBaseOtCount)
+            throw std::runtime_error("not supported/implemented");
+
+        BitVector delta(128);
+        chl.recv(delta);
+
+        mBaseChoiceBits = choices;
+        mBaseChoiceBits ^= delta;
+
+        for (u64 i = 0; i < gOtExtBaseOtCount; i++)
+        {
+            mGens[i].SetSeed(baseRecvOts[i]);
+        }
+    }
+
+    void KosOtExtSender::send(
+        span<std::array<block, 2>> messages,
+        PRNG& prng,
+        Channel& chl)
+    {
+        setTimePoint("Kos.send.start");
+
+        // round up
+        u64 numOtExt = roundUpTo(messages.size(), 128);
+        u64 numSuperBlocks = (numOtExt / 128 + superBlkSize) / superBlkSize;
+        //u64 numBlocks = numSuperBlocks * superBlkSize;
+
+        // a temp that will be used to transpose the sender's matrix
+        std::array<std::array<block, superBlkSize>, 128> t;
+        std::vector<std::array<block, superBlkSize>> u(128 * commStepSize);
+
+        std::array<block, 128> choiceMask;
+        block delta = *(block*)mBaseChoiceBits.data();
+
+        for (u64 i = 0; i < 128; ++i)
+        {
+            if (mBaseChoiceBits[i]) choiceMask[i] = AllOneBlock;
+            else choiceMask[i] = ZeroBlock;
+        }
+
+        std::array<block, 128> extraBlocks;
+        block* xIter = extraBlocks.data();
+
+
+        auto mIter = messages.begin();
+
+        block * uIter = (block*)u.data() + superBlkSize * 128 * commStepSize;
+        block * uEnd = uIter;
+
+#ifdef OTE_KOS_FIAT_SHAMIR
+        RandomOracle fs(sizeof(block));
+#else
+        Commit theirSeedComm;
+        chl.recv(theirSeedComm.data(), theirSeedComm.size());
+#endif
+
+        for (u64 superBlkIdx = 0; superBlkIdx < numSuperBlocks; ++superBlkIdx)
+        {
+
+            block * tIter = (block*)t.data();
+            block * cIter = choiceMask.data();
+
+            if (uIter == uEnd)
+            {
+                u64 step = std::min<u64>(numSuperBlocks - superBlkIdx,(u64) commStepSize);
+                u64 size = step * superBlkSize * 128 * sizeof(block);
+
+                chl.recv((u8*)u.data(), size);
+                uIter = (block*)u.data();
+#ifdef OTE_KOS_FIAT_SHAMIR
+                fs.Update((u8*)u.data(), size);
+#endif
+            }
+
+            // transpose 128 columns at at time. Each column will be 128 * superBlkSize = 1024 bits long.
+            for (u64 colIdx = 0; colIdx < 128; ++colIdx)
+            {
+                // generate the columns using AES-NI in counter mode.
+                mGens[colIdx].mAes.ecbEncCounterMode(mGens[colIdx].mBlockIdx, superBlkSize, tIter);
+                mGens[colIdx].mBlockIdx += superBlkSize;
+
+                uIter[0] = uIter[0] & *cIter;
+                uIter[1] = uIter[1] & *cIter;
+                uIter[2] = uIter[2] & *cIter;
+                uIter[3] = uIter[3] & *cIter;
+                uIter[4] = uIter[4] & *cIter;
+                uIter[5] = uIter[5] & *cIter;
+                uIter[6] = uIter[6] & *cIter;
+                uIter[7] = uIter[7] & *cIter;
+
+                tIter[0] = tIter[0] ^ uIter[0];
+                tIter[1] = tIter[1] ^ uIter[1];
+                tIter[2] = tIter[2] ^ uIter[2];
+                tIter[3] = tIter[3] ^ uIter[3];
+                tIter[4] = tIter[4] ^ uIter[4];
+                tIter[5] = tIter[5] ^ uIter[5];
+                tIter[6] = tIter[6] ^ uIter[6];
+                tIter[7] = tIter[7] ^ uIter[7];
+
+                ++cIter;
+                uIter += 8;
+                tIter += 8;
+            }
+
+            // transpose our 128 columns of 1024 bits. We will have 1024 rows,
+            // each 128 bits wide.
+            sse_transpose128x1024(t);
+
+
+            //std::array<block, 2>* mStart = mIter;
+            auto mEnd = mIter  + std::min<u64>(128 * superBlkSize, messages.end() - mIter);
+
+            // compute how many rows are unused.
+            u64 unusedCount = (mIter - mEnd + 128 * superBlkSize);
+
+            // compute the begin and end index of the extra rows that
+            // we will compute in this iters. These are taken from the
+            // unused rows what we computed above.
+            block* xEnd = std::min(xIter + unusedCount, extraBlocks.data() + 128);
+
+            tIter = (block*)t.data();
+            block* tEnd = (block*)t.data() + 128 * superBlkSize;
+
+            while (mIter != mEnd)
+            {
+                while (mIter != mEnd && tIter < tEnd)
+                {
+                    (*mIter)[0] = *tIter;
+                    (*mIter)[1] = *tIter ^ delta;
+
+                    //u64 tV = tIter - (block*)t.data();
+                    //u64 tIdx = tV / 8 + (tV % 8) * 128;
+                    //std::cout << "midx " << (mIter - messages.data()) << "   tIdx " << tIdx << std::endl;
+
+                    tIter += superBlkSize;
+                    mIter += 1;
+                }
+
+                tIter = tIter - 128 * superBlkSize + 1;
+            }
+
+
+            if (tIter < (block*)t.data())
+            {
+                tIter = tIter + 128 * superBlkSize - 1;
+            }
+
+            while (xIter != xEnd)
+            {
+                while (xIter != xEnd && tIter < tEnd)
+                {
+                    *xIter = *tIter;
+
+                    //u64 tV = tIter - (block*)t.data();
+                    //u64 tIdx = tV / 8 + (tV % 8) * 128;
+                    //std::cout << "xidx " << (xIter - extraBlocks.data()) << "   tIdx " << tIdx << std::endl;
+
+                    tIter += superBlkSize;
+                    xIter += 1;
+                }
+
+                tIter = tIter - 128 * superBlkSize + 1;
+            }
+
+            //std::cout << "blk end " << std::endl;
+
+#ifdef KOS_DEBUG
+            BitVector choice(128 * superBlkSize);
+            chl.recv(u.data(), superBlkSize * 128 * sizeof(block));
+            chl.recv(choice.data(), sizeof(block) * superBlkSize);
+
+            u64 doneIdx = mStart - messages.data();
+            u64 xx = std::min<u64>(i64(128 * superBlkSize), (messages.data() + messages.size()) - mEnd);
+            for (u64 rowIdx = doneIdx,
+                j = 0; j < xx; ++rowIdx, ++j)
+            {
+                if (neq(((block*)u.data())[j], messages[rowIdx][choice[j]]))
+                {
+                    std::cout << rowIdx << std::endl;
+                    throw std::runtime_error("");
+                }
+            }
+#endif
+            //doneIdx = (mEnd - messages.data());
+        }
+
+
+#ifdef KOS_DEBUG
+        BitVector choices(128);
+        std::vector<block> xtraBlk(128);
+
+        chl.recv(xtraBlk.data(), 128 * sizeof(block));
+        choices.resize(128);
+        chl.recv(choices);
+
+        for (u64 i = 0; i < 128; ++i)
+        {
+            if (neq(xtraBlk[i] , choices[i] ? extraBlocks[i] ^ delta : extraBlocks[i] ))
+            {
+                std::cout << "extra " << i << std::endl;
+                std::cout << xtraBlk[i] << "  " << (u32)choices[i] << std::endl;
+                std::cout << extraBlocks[i] << "  " << (extraBlocks[i] ^ delta) << std::endl;
+
+                throw std::runtime_error("");
+            }
+        }
+#endif
+        setTimePoint("Kos.send.transposeDone");
+#ifdef OTE_KOS_FIAT_SHAMIR
+        block seed;
+        fs.Final(seed);
+        PRNG commonPrng(seed);
+#else
+        block seed = prng.get<block>();
+        chl.asyncSend((u8*)&seed, sizeof(block));
+        block theirSeed;
+        chl.recv((u8*)&theirSeed, sizeof(block));
+        setTimePoint("Kos.send.cncSeed");
+        if (Commit(theirSeed) != theirSeedComm)
+            throw std::runtime_error("bad commit " LOCATION);
+        PRNG commonPrng(seed ^ theirSeed);
+#endif
+
+
+
+        block  qi, qi2;
+        block q2 = ZeroBlock;
+        block q1 = ZeroBlock;
+
+#if (OTE_KOS_HASH == OTE_RANDOM_ORACLE)
+        RandomOracle sha;
+        u8 hashBuff[20];
+#elif (OTE_KOS_HASH == OTE_DAVIE_MEYER_AES)
+        std::array<block, 8> aesHashTemp;
+#else
+#error "OTE_KOS_HASH" must be defined
+#endif
+        u64 doneIdx = 0;
+        std::array<block, 128> challenges;
+
+        setTimePoint("Kos.send.checkStart");
+
+        u64 bb = (messages.size() + 127) / 128;
+        for (u64 blockIdx = 0; blockIdx < bb; ++blockIdx)
+        {
+            commonPrng.mAes.ecbEncCounterMode(doneIdx, 128, challenges.data());
+            u64 stop = std::min<u64>(messages.size(), doneIdx + 128);
+
+            for (u64 i = 0, dd = doneIdx; dd < stop; ++dd, ++i)
+            {
+                //chii = commonPrng.get<block>();
+                //std::cout << "sendIdx' " << dd << "   " << messages[dd][0] << "   " << chii << std::endl;
+
+                mul128(messages[dd][0], challenges[i], qi, qi2);
+                q1 = q1  ^ qi;
+                q2 = q2 ^ qi2;
+#if (OTE_KOS_HASH == OTE_RANDOM_ORACLE)
+                // hash the message without delta
+                sha.Reset();
+                sha.Update(dd);
+                sha.Update((u8*)&messages[dd][0], sizeof(block));
+                sha.Final(hashBuff);
+                messages[dd][0] = *(block*)hashBuff;
+
+                // hash the message with delta
+                sha.Reset();
+                sha.Update(dd);
+                sha.Update((u8*)&messages[dd][1], sizeof(block));
+                sha.Final(hashBuff);
+                messages[dd][1] = *(block*)hashBuff;
+#endif
+            }
+#if (OTE_KOS_HASH == OTE_DAVIE_MEYER_AES)
+            auto length = 2 *(stop - doneIdx);
+            auto steps = length / 8;
+            block* mIter = messages[doneIdx].data();
+            for (u64 i = 0; i < steps; ++i)
+            {
+                mAesFixedKey.ecbEncBlocks(mIter, 8, aesHashTemp.data());
+                mIter[0] = mIter[0] ^ aesHashTemp[0];
+                mIter[1] = mIter[1] ^ aesHashTemp[1];
+                mIter[2] = mIter[2] ^ aesHashTemp[2];
+                mIter[3] = mIter[3] ^ aesHashTemp[3];
+                mIter[4] = mIter[4] ^ aesHashTemp[4];
+                mIter[5] = mIter[5] ^ aesHashTemp[5];
+                mIter[6] = mIter[6] ^ aesHashTemp[6];
+                mIter[7] = mIter[7] ^ aesHashTemp[7];
+
+                mIter += 8;
+            }
+
+            auto rem = length - steps * 8;
+            mAesFixedKey.ecbEncBlocks(mIter, rem, aesHashTemp.data());
+            for (u64 i = 0; i < rem; ++i)
+            {
+                mIter[i] = mIter[i] ^ aesHashTemp[i];
+            }
+
+#endif
+            doneIdx = stop;
+        }
+
+
+        for (auto& blk : extraBlocks)
+        {
+            block chii = commonPrng.get<block>();
+
+
+            mul128(blk, chii, qi, qi2);
+            q1 = q1  ^ qi;
+            q2 = q2 ^ qi2;
+        }
+
+        setTimePoint("Kos.send.checkSummed");
+
+
+        //std::cout << IoStream::unlock;
+
+        block t1, t2;
+        std::vector<u8> data(sizeof(block) * 3);
+
+        chl.recv(data.data(), data.size());
+        setTimePoint("Kos.send.proofReceived");
+
+        block& received_x = ((block*)data.data())[0];
+        block& received_t = ((block*)data.data())[1];
+        block& received_t2 = ((block*)data.data())[2];
+
+        // check t = x * Delta + q
+        mul128(received_x, delta, t1, t2);
+        t1 = t1 ^ q1;
+        t2 = t2 ^ q2;
+
+        if (eq(t1, received_t) && eq(t2, received_t2))
+        {
+            //std::cout << "\tCheck passed\n";
+        }
+        else
+        {
+            std::cout << "OT Ext Failed Correlation check failed" << std::endl;
+            std::cout << "rec t = " << received_t << std::endl;
+            std::cout << "tmp1  = " << t1 << std::endl;
+            std::cout << "q  = " << q1 << std::endl;
+            throw std::runtime_error("Exit");;
+        }
+        setTimePoint("Kos.send.done");
+
+        static_assert(gOtExtBaseOtCount == 128, "expecting 128");
+    }
+
+
+}