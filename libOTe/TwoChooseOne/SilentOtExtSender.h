--- conflicted
+++ resolved
@@ -12,10 +12,6 @@
 #include <libOTe/TwoChooseOne/KosOtExtSender.h>
 #include <libOTe/TwoChooseOne/KosOtExtReceiver.h>
 #include <libOTe/TwoChooseOne/OTExtInterface.h>
-<<<<<<< HEAD
-=======
-#include <libOTe/Tools/LDPC/LdpcEncoder.h>
->>>>>>> a10ef32b
 
 namespace osuCrypto
 {
@@ -33,14 +29,14 @@
     // you can call genBaseOts(...) or setBaseOts(...) just as before
     // and internally the implementation will transform these into
     // the required base OTs. You can also directly call send(...) or receive(...)
-    // just as before and the receiver can specify the OT messages
+    // just as before and the receiver can specify the OT mMessages
     // that they wish to receive. However, using this interface results 
     // in slightly more communication and rounds than are strickly required.
     //
     // The second interface in the "native" silent OT interface.
     // The simplest way to use this interface is to call silentSend(...)
     // and silentReceive(...). This internally will perform all of the 
-    // base OTs and output the random OT messages and random OT
+    // base OTs and output the random OT mMessages and random OT
     // choice bits. 
     //
     // In particular, 128 base OTs will be performed using the DefaultBaseOT
@@ -89,7 +85,7 @@
         u64 mScaler = 2;
 
         // The B vector in the relation A + B = C * delta
-        span<block> mB;
+        AlignedUnVector<block> mB;
 
         // The delta scaler in the relation A + B = C * delta
         block mDelta;
@@ -107,34 +103,20 @@
 
         // The type of compress we will use to generate the
         // dense vectors from the sparse vectors.
-<<<<<<< HEAD
         MultType mMultType = MultType::QuasiCyclic;
-=======
-        MultType mMultType = MultType::slv5;
->>>>>>> a10ef32b
 
         // The flag which controls whether the malicious check is performed.
         SilentSecType mMalType = SilentSecType::SemiHonest;
 
-<<<<<<< HEAD
-=======
-        // The Silver encoder for MultType::slv5, MultType::slv11
-        SilverEncoder mEncoder;
-
-        // The OTs send msgs which will be used to flood the
-        // last gap bits of the noisy vector for the slv code.
-        std::vector<std::array<block, 2>> mGapOts;
-
->>>>>>> a10ef32b
         // The OTs send msgs which will be used to create the 
         // secret share of xa * delta as described in ferret.
         std::vector<std::array<block, 2>> mMalCheckOts;
 
         // The memory backing mB
-        std::unique_ptr<block[]> mBacking;
+        //AlignedUnVector<block> mBacking;
 
         // The size of the memory backing mB
-        u64 mBackingSize = 0;
+        //u64 mBackingSize = 0;
 
         // A flag that helps debug
         bool mDebug = false;
@@ -160,9 +142,6 @@
         void setBaseOts(
             span<block> baseRecvOts,
             const BitVector& choices,
-<<<<<<< HEAD
-            Channel& chl) override;
-=======
             Channel& chl);
 
         void setBaseOts(
@@ -173,7 +152,6 @@
         {
             setBaseOts(baseRecvOts, choices, chl);
         }
->>>>>>> a10ef32b
 
         // Returns an independent copy of this extender.
         std::unique_ptr<OtExtSender> split() override;
@@ -182,7 +160,7 @@
         // IKNP base OTs that are required.
         void genBaseOts(PRNG& prng, Channel& chl) override;
 
-        // Perform OT extension of random OT messages but
+        // Perform OT extension of random OT mMessages but
         // allow the receiver to specify the choice bits.
         void send(
             span<std::array<block, 2>> messages,
@@ -214,11 +192,7 @@
         // @scaler   [in] - the compression factor.
         // @nThreads [in] - the number of threads.
         // @mal      [in] - whether the malicious check is performed.
-<<<<<<< HEAD
-		void configure(
-=======
         void configure(
->>>>>>> a10ef32b
             u64 n,
             u64 scaler = 2,
             u64 numThreads = 1,
@@ -244,7 +218,6 @@
         // @chl   [in] - the comm channel
         void silentSend(
             span<std::array<block, 2>> b,
-<<<<<<< HEAD
             PRNG& prng,
             Channel& chl);
 
@@ -256,12 +229,12 @@
         // @ b   [out] - the correlated ot message.
         // @prng  [in] - randomness source.
         // @chl   [in] - the comm channel
-		void silentSend(
+        void silentSend(
             block d,
-			span<block> b,
-			PRNG& prng,
-			Channel& chl);
-
+            span<block> b,
+            PRNG& prng,
+            Channel& chl);
+        
         // Runs the silent correlated OT protocol and store
         // the b vector internally as mB. The protocol takes 
         // as input the desired delta value. The outputs will 
@@ -276,45 +249,8 @@
             u64 n,
             PRNG& prng,
             Channel& chl);
-=======
-            PRNG& prng,
-            Channel& chl);
-
-        // Runs the silent correlated OT protocol and outputs b.
-        // The protocol takes as input the desired delta value.
-        // The outputs will have the relation:
-        //      a[i] = b[i] + c[i] * delta.
-        // @ d    [in] - the delta used in the correlated OT
-        // @ b   [out] - the correlated ot message.
-        // @prng  [in] - randomness source.
-        // @chl   [in] - the comm channel
-        void silentSend(
-            block d,
-            span<block> b,
-            PRNG& prng,
-            Channel& chl);
-
-        // Runs the silent correlated OT protocol and store
-        // the b vector internally as mB. The protocol takes 
-        // as input the desired delta value. The outputs will 
-        // have the relation:
-        //     a[i] = b[i] + c[i] * delta.
-        // @ d    [in] - the delta used in the correlated OT
-        // @ n    [in] - the number of correlated ot message.
-        // @prng  [in] - randomness source.
-        // @chl   [in] - the comm channel
-        void silentSendInplace(
-            block d,
-            u64 n,
-            PRNG& prng,
-            Channel& chl);
 
         // internal functions
->>>>>>> a10ef32b
-
-        // internal functions
-
-<<<<<<< HEAD
 
         // Runs the malicious consistency check as described 
         // by the ferret paper. We only run the batch check and
@@ -323,18 +259,6 @@
 
         // the QuasiCyclic compression routine.
         void randMulQuasiCyclic();
-=======
-        // Runs the malicious consistency check as described 
-        // by the ferret paper. We only run the batch check and
-        // not the cuckoo hashing part.
-        void ferretMalCheck(Channel& chl, PRNG& prng);
-
-        // the QuasiCyclic compression routine.
-        void randMulQuasiCyclic();
-
-        // the Silver compress routine.
-        void ldpcMult();
->>>>>>> a10ef32b
 
         void hash(span<std::array<block, 2>> messages, ChoiceBitPacking type);
 
