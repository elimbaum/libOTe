--- conflicted
+++ resolved
@@ -1,430 +1,418 @@
-#include "KosOtExtReceiver.h"
-#include "libOTe/Tools/Tools.h"
-#include "libOTe/config.h"
-
-#include <cryptoTools/Common/BitVector.h>
-#include <cryptoTools/Common/Timer.h>
-#include <cryptoTools/Crypto/PRNG.h>
-#include <cryptoTools/Crypto/Commit.h>
-#include <cryptoTools/Network/Channel.h>
-
-#include "TcoOtDefines.h"
-using namespace std;
-
-namespace osuCrypto
-{
-    KosOtExtReceiver::KosOtExtReceiver(SetUniformOts, span<std::array<block, 2>> baseOTs)
-    {
-        setUniformBaseOts(baseOTs);
-    }
-
-    void KosOtExtReceiver::setUniformBaseOts(span<std::array<block, 2>> baseOTs)
-    {
-        for (u64 i = 0; i < gOtExtBaseOtCount; i++)
-        {
-            mGens[i][0].SetSeed(baseOTs[i][0]);
-            mGens[i][1].SetSeed(baseOTs[i][1]);
-        }
-
-        mHasBase = true;
-    }
-
-    void KosOtExtReceiver::setBaseOts(span<std::array<block, 2>> baseOTs, PRNG& prng, Channel&chl)
-    {
-        if (baseOTs.size() != gOtExtBaseOtCount)
-            throw std::runtime_error(LOCATION);
-
-        auto rand = prng.get<block>();
-        chl.asyncSendCopy(rand);
-        BitIterator iter((u8*)&rand, 0);
-
-        for (u64 i = 0; i < gOtExtBaseOtCount; i++)
-        {
-            mGens[i][0].SetSeed(baseOTs[i][0 ^ *iter]);
-            mGens[i][1].SetSeed(baseOTs[i][1 ^ *iter]);
-
-            ++iter;
-        }
-
-
-        mHasBase = true;
-    }
-
-    KosOtExtReceiver KosOtExtReceiver::splitBase()
-    {
-        std::array<std::array<block, 2>, gOtExtBaseOtCount>baseRecvOts;
-
-        for (u64 i = 0; i < mGens.size(); ++i)
-        {
-            baseRecvOts[i][0] = mGens[i][0].get<block>();
-            baseRecvOts[i][1] = mGens[i][1].get<block>();
-        }
-
-        return KosOtExtReceiver(SetUniformOts{}, baseRecvOts);
-    }
-
-    std::unique_ptr<OtExtReceiver> KosOtExtReceiver::split()
-    {
-        std::array<std::array<block, 2>, gOtExtBaseOtCount>baseRecvOts;
-
-        for (u64 i = 0; i < mGens.size(); ++i)
-        {
-            baseRecvOts[i][0] = mGens[i][0].get<block>();
-            baseRecvOts[i][1] = mGens[i][1].get<block>();
-        }
-
-        return std::make_unique<KosOtExtReceiver>(SetUniformOts{}, baseRecvOts);
-    }
-
-
-    void KosOtExtReceiver::receive(
-        const BitVector& choices,
-        span<block> messages,
-        PRNG& prng,
-        Channel& chl)
-    {
-        setTimePoint("Kos.recv.start");
-
-        if (mHasBase == false)
-            throw std::runtime_error("rt error at " LOCATION);
-
-
-
-        // we are going to process OTs in blocks of 128 * superBlkSize messages.
-        u64 numOtExt = roundUpTo(choices.size(), 128);
-        u64 numSuperBlocks = (numOtExt / 128 + superBlkSize) / superBlkSize;
-        u64 numBlocks = numSuperBlocks * superBlkSize;
-
-
-#ifdef OTE_KOS_FIAT_SHAMIR
-        RandomOracle fs(sizeof(block));
-#else
-        // commit to as seed which will be used to
-        block seed = prng.get<block>();
-        Commit myComm(seed);
-        chl.asyncSend(myComm.data(), myComm.size());
-#endif
-
-        // turn the choice vbitVector into an array of blocks.
-        BitVector choices2(numBlocks * 128);
-        //choices2.randomize(zPrng);
-        choices2 = choices;
-        choices2.resize(numBlocks * 128);
-        for (u64 i = 0; i < 128; ++i)
-        {
-            choices2[choices.size() + i] = prng.getBit();
-
-            //std::cout << "extra " << i << "  " << choices2[choices.size() + i] << std::endl;
-        }
-
-        auto choiceBlocks = choices2.getSpan<block>();
-        // this will be used as temporary buffers of 128 columns,
-        // each containing 1024 bits. Once transposed, they will be copied
-        // into the T1, T0 buffers for long term storage.
-        std::array<std::array<block, superBlkSize>, 128> t0;
-
-        // the index of the OT that has been completed.
-        //u64 doneIdx = 0;
-
-        std::array<block, 128> extraBlocks;
-        block* xIter = extraBlocks.data();
-        //u64 extraIdx = 0;
-
-        auto mIter = messages.begin();
-
-        u64 step = std::min<u64>(numSuperBlocks, (u64)commStepSize);
-        std::vector<block> uBuff(step * 128 * superBlkSize);
-
-        // get an array of blocks that we will fill.
-        auto uIter = (block*)uBuff.data();
-        auto uEnd = uIter + uBuff.size();
-
-        // NOTE: We do not transpose a bit-matrix of size numCol * numCol.
-        //   Instead we break it down into smaller chunks. We do 128 columns
-        //   times 8 * 128 rows at a time, where 8 = superBlkSize. This is done for
-        //   performance reasons. The reason for 8 is that most CPUs have 8 AES vector
-        //   lanes, and so its more efficient to encrypt (aka prng) 8 blocks at a time.
-        //   So that's what we do.
-        for (u64 superBlkIdx = 0; superBlkIdx < numSuperBlocks; ++superBlkIdx)
-        {
-
-            // this will store the next 128 rows of the matrix u
-
-            block* tIter = (block*)t0.data();
-            block* cIter = choiceBlocks.data() + superBlkSize * superBlkIdx;
-
-
-            for (u64 colIdx = 0; colIdx < 128; ++colIdx)
-            {
-                // generate the column indexed by colIdx. This is done with
-                // AES in counter mode acting as a PRNG. We don'tIter use the normal
-                // PRNG interface because that would result in a data copy when
-                // we move it into the T0,T1 matrices. Instead we do it directly.
-                mGens[colIdx][0].mAes.ecbEncCounterMode(mGens[colIdx][0].mBlockIdx, superBlkSize, tIter);
-                mGens[colIdx][1].mAes.ecbEncCounterMode(mGens[colIdx][1].mBlockIdx, superBlkSize, uIter);
-
-                // increment the counter mode idx.
-                mGens[colIdx][0].mBlockIdx += superBlkSize;
-                mGens[colIdx][1].mBlockIdx += superBlkSize;
-
-                uIter[0] = uIter[0] ^ cIter[0];
-                uIter[1] = uIter[1] ^ cIter[1];
-                uIter[2] = uIter[2] ^ cIter[2];
-                uIter[3] = uIter[3] ^ cIter[3];
-                uIter[4] = uIter[4] ^ cIter[4];
-                uIter[5] = uIter[5] ^ cIter[5];
-                uIter[6] = uIter[6] ^ cIter[6];
-                uIter[7] = uIter[7] ^ cIter[7];
-
-                uIter[0] = uIter[0] ^ tIter[0];
-                uIter[1] = uIter[1] ^ tIter[1];
-                uIter[2] = uIter[2] ^ tIter[2];
-                uIter[3] = uIter[3] ^ tIter[3];
-                uIter[4] = uIter[4] ^ tIter[4];
-                uIter[5] = uIter[5] ^ tIter[5];
-                uIter[6] = uIter[6] ^ tIter[6];
-                uIter[7] = uIter[7] ^ tIter[7];
-
-                uIter += 8;
-                tIter += 8;
-            }
-
-            if (uIter == uEnd)
-            {
-#ifdef OTE_KOS_FIAT_SHAMIR
-                fs.Update(uBuff.data(), uBuff.size());
-#endif
-                // send over u buffer
-                chl.asyncSend(std::move(uBuff));
-
-                u64 step = std::min<u64>(numSuperBlocks - superBlkIdx - 1, (u64)commStepSize);
-
-                if (step)
-                {
-                    uBuff.resize(step * 128 * superBlkSize);
-                    uIter = (block*)uBuff.data();
-                    uEnd = uIter + uBuff.size();
-                }
-            }
-
-            // transpose our 128 columns of 1024 bits. We will have 1024 rows,
-            // each 128 bits wide.
-            sse_transpose128x1024(t0);
-
-
-
-            //block* mStart = mIter;
-            auto mEnd = mIter + std::min<u64>(128 * superBlkSize, messages.end() - mIter);
-
-            // compute how many rows are unused.
-            u64 unusedCount = mIter - mEnd + 128 * superBlkSize;
-
-            // compute the begin and end index of the extra rows that
-            // we will compute in this iters. These are taken from the
-            // unused rows what we computed above.
-            block* xEnd = std::min<block*>(xIter + unusedCount, extraBlocks.data() + 128);
-
-            tIter = (block*)t0.data();
-            block* tEnd = (block*)t0.data() + 128 * superBlkSize;
-
-            while (mIter != mEnd)
-            {
-                while (mIter != mEnd && tIter < tEnd)
-                {
-                    (*mIter) = *tIter;
-
-                    tIter += superBlkSize;
-                    mIter += 1;
-                }
-
-                tIter = tIter - 128 * superBlkSize + 1;
-            }
-
-
-            if (tIter < (block*)t0.data())
-            {
-                tIter = tIter + 128 * superBlkSize - 1;
-            }
-
-            while (xIter != xEnd)
-            {
-                while (xIter != xEnd && tIter < tEnd)
-                {
-                    *xIter = *tIter;
-
-                    tIter += superBlkSize;
-                    xIter += 1;
-                }
-
-                tIter = tIter - 128 * superBlkSize + 1;
-            }
-
-
-#ifdef KOS_DEBUG
-
-            u64 doneIdx = mStart - messages.data();
-            block* msgIter = messages.data() + doneIdx;
-            chl.send(msgIter, sizeof(block) * 128 * superBlkSize);
-            cIter = choiceBlocks.data() + superBlkSize * superBlkIdx;
-            chl.send(cIter, sizeof(block) * superBlkSize);
-#endif
-            //doneIdx = stopIdx;
-        }
-
-#ifdef KOS_DEBUG
-        chl.send(extraBlocks.data(), sizeof(block) * 128);
-        BitVector cc;
-        cc.copy(choices2, choices.size(), 128);
-        chl.send(cc);
-#endif
-        //std::cout << "uBuff " << (bool)uBuff << "  " << (uEnd - uIter) << std::endl;
-        setTimePoint("Kos.recv.transposeDone");
-
-#ifdef OTE_KOS_FIAT_SHAMIR
-        block seed;
-        fs.Final(seed);
-        PRNG commonPrng(seed);
-#else
-        
-        // do correlation check and hashing
-        // For the malicious secure OTs, we need a random PRNG that is chosen random
-        // for both parties. So that is what this is.
-        //random_seed_commit(ByteArray(seed), chl, SEED_SIZE, prng.get<block>());
-        block theirSeed;
-        chl.recv((u8*)&theirSeed, sizeof(block));
-        chl.asyncSendCopy((u8*)&seed, sizeof(block));
-        PRNG commonPrng(seed ^ theirSeed);
-#endif
-        setTimePoint("Kos.recv.cncSeed");
-
-        // this buffer will be sent to the other party to prove we used the
-        // same value of r in all of the column vectors...
-        std::vector<block> correlationData(3);
-        block& x = correlationData[0];
-        block& t = correlationData[1];
-        block& t2 = correlationData[2];
-        x = t = t2 = ZeroBlock;
-        block ti, ti2;
-
-<<<<<<< HEAD
-#ifdef KOS_RO_HASH
-=======
-#if (OTE_KOS_HASH == OTE_RANDOM_ORACLE)
->>>>>>> bcd8f6c5
-        RandomOracle sha;
-        u8 hashBuff[20];
-#elif (OTE_KOS_HASH != OTE_DAVIE_MEYER_AES)
-#error "OTE_KOS_HASH" must be defined
-#endif
-
-        u64 doneIdx = (0);
-        //std::cout << IoStream::lock;
-
-        std::array<block, 2> zeroOneBlk{ ZeroBlock, AllOneBlock };
-        std::array<block, 128> challenges;
-
-        std::array<block, 8> expendedChoiceBlk;
-        std::array<std::array<u8, 16>, 8>& expendedChoice = *reinterpret_cast<std::array<std::array<u8, 16>, 8>*>(&expendedChoiceBlk);
-
-        block mask = _mm_set_epi8(1, 1, 1, 1, 1, 1, 1, 1, 1, 1, 1, 1, 1, 1, 1, 1);
-
-        u64 bb = (messages.size() + 127) / 128;
-        for (u64 blockIdx = 0; blockIdx < bb; ++blockIdx)
-        {
-            commonPrng.mAes.ecbEncCounterMode(doneIdx, 128, challenges.data());
-
-            u64 stop = std::min<u64>(messages.size(), doneIdx + 128);
-
-            expendedChoiceBlk[0] = mask & _mm_srai_epi16(choiceBlocks[blockIdx], 0);
-            expendedChoiceBlk[1] = mask & _mm_srai_epi16(choiceBlocks[blockIdx], 1);
-            expendedChoiceBlk[2] = mask & _mm_srai_epi16(choiceBlocks[blockIdx], 2);
-            expendedChoiceBlk[3] = mask & _mm_srai_epi16(choiceBlocks[blockIdx], 3);
-            expendedChoiceBlk[4] = mask & _mm_srai_epi16(choiceBlocks[blockIdx], 4);
-            expendedChoiceBlk[5] = mask & _mm_srai_epi16(choiceBlocks[blockIdx], 5);
-            expendedChoiceBlk[6] = mask & _mm_srai_epi16(choiceBlocks[blockIdx], 6);
-            expendedChoiceBlk[7] = mask & _mm_srai_epi16(choiceBlocks[blockIdx], 7);
-
-            for (u64 i = 0, dd = doneIdx; dd < stop; ++dd, ++i)
-            {
-
-
-                x = x ^ (challenges[i] & zeroOneBlk[expendedChoice[i % 8][i / 8]]);
-
-                // multiply over polynomial ring to avoid reduction
-                mul128(messages[dd], challenges[i], ti, ti2);
-
-                t = t ^ ti;
-                t2 = t2 ^ ti2;
-<<<<<<< HEAD
-#ifdef KOS_RO_HASH
-=======
-#if (OTE_KOS_HASH == OTE_RANDOM_ORACLE)
->>>>>>> bcd8f6c5
-                // hash it
-                sha.Reset();
-                sha.Update(dd);
-                sha.Update((u8*)&messages[dd], sizeof(block));
-                sha.Final(hashBuff);
-                messages[dd] = *(block*)hashBuff;
-#endif
-            }
-<<<<<<< HEAD
-#ifndef KOS_RO_HASH
-=======
-#if (OTE_KOS_HASH == OTE_DAVIE_MEYER_AES)
->>>>>>> bcd8f6c5
-            auto& aesHashTemp = expendedChoiceBlk;
-            auto length = stop - doneIdx;
-            auto steps = length / 8;
-            block* mIter = messages.data() + doneIdx;
-            for (u64 i = 0; i < steps; ++i)
-            {
-                mAesFixedKey.ecbEncBlocks(mIter, 8, aesHashTemp.data());
-                mIter[0] = mIter[0] ^ aesHashTemp[0];
-                mIter[1] = mIter[1] ^ aesHashTemp[1];
-                mIter[2] = mIter[2] ^ aesHashTemp[2];
-                mIter[3] = mIter[3] ^ aesHashTemp[3];
-                mIter[4] = mIter[4] ^ aesHashTemp[4];
-                mIter[5] = mIter[5] ^ aesHashTemp[5];
-                mIter[6] = mIter[6] ^ aesHashTemp[6];
-                mIter[7] = mIter[7] ^ aesHashTemp[7];
-
-                mIter += 8;
-            }
-
-            auto rem = length - steps * 8;
-            mAesFixedKey.ecbEncBlocks(mIter, rem, aesHashTemp.data());
-            for (u64 i = 0; i < rem; ++i)
-            {
-                mIter[i] = mIter[i] ^ aesHashTemp[i];
-            }
-#endif
-
-            doneIdx = stop;
-        }
-
-
-
-        for (block& blk : extraBlocks)
-        {
-            // and check for correlation
-            block chij = commonPrng.get<block>();
-
-            if (choices2[doneIdx++]) x = x ^ chij;
-
-            // multiply over polynomial ring to avoid reduction
-            mul128(blk, chij, ti, ti2);
-
-            t = t ^ ti;
-            t2 = t2 ^ ti2;
-        }
-
-
-        chl.asyncSend(std::move(correlationData));
-
-        setTimePoint("Kos.recv.done");
-
-        static_assert(gOtExtBaseOtCount == 128, "expecting 128");
-    }
-
-}
+#include "KosOtExtReceiver.h"
+#include "libOTe/Tools/Tools.h"
+#include "libOTe/config.h"
+
+#include <cryptoTools/Common/BitVector.h>
+#include <cryptoTools/Common/Timer.h>
+#include <cryptoTools/Crypto/PRNG.h>
+#include <cryptoTools/Crypto/Commit.h>
+#include <cryptoTools/Network/Channel.h>
+
+#include "TcoOtDefines.h"
+using namespace std;
+
+namespace osuCrypto
+{
+    KosOtExtReceiver::KosOtExtReceiver(SetUniformOts, span<std::array<block, 2>> baseOTs)
+    {
+        setUniformBaseOts(baseOTs);
+    }
+
+    void KosOtExtReceiver::setUniformBaseOts(span<std::array<block, 2>> baseOTs)
+    {
+        for (u64 i = 0; i < gOtExtBaseOtCount; i++)
+        {
+            mGens[i][0].SetSeed(baseOTs[i][0]);
+            mGens[i][1].SetSeed(baseOTs[i][1]);
+        }
+
+        mHasBase = true;
+    }
+
+    void KosOtExtReceiver::setBaseOts(span<std::array<block, 2>> baseOTs, PRNG& prng, Channel&chl)
+    {
+        if (baseOTs.size() != gOtExtBaseOtCount)
+            throw std::runtime_error(LOCATION);
+
+        auto rand = prng.get<block>();
+        chl.asyncSendCopy(rand);
+        BitIterator iter((u8*)&rand, 0);
+
+        for (u64 i = 0; i < gOtExtBaseOtCount; i++)
+        {
+            mGens[i][0].SetSeed(baseOTs[i][0 ^ *iter]);
+            mGens[i][1].SetSeed(baseOTs[i][1 ^ *iter]);
+
+            ++iter;
+        }
+
+
+        mHasBase = true;
+    }
+
+    KosOtExtReceiver KosOtExtReceiver::splitBase()
+    {
+        std::array<std::array<block, 2>, gOtExtBaseOtCount>baseRecvOts;
+
+        for (u64 i = 0; i < mGens.size(); ++i)
+        {
+            baseRecvOts[i][0] = mGens[i][0].get<block>();
+            baseRecvOts[i][1] = mGens[i][1].get<block>();
+        }
+
+        return KosOtExtReceiver(SetUniformOts{}, baseRecvOts);
+    }
+
+    std::unique_ptr<OtExtReceiver> KosOtExtReceiver::split()
+    {
+        std::array<std::array<block, 2>, gOtExtBaseOtCount>baseRecvOts;
+
+        for (u64 i = 0; i < mGens.size(); ++i)
+        {
+            baseRecvOts[i][0] = mGens[i][0].get<block>();
+            baseRecvOts[i][1] = mGens[i][1].get<block>();
+        }
+
+        return std::make_unique<KosOtExtReceiver>(SetUniformOts{}, baseRecvOts);
+    }
+
+
+    void KosOtExtReceiver::receive(
+        const BitVector& choices,
+        span<block> messages,
+        PRNG& prng,
+        Channel& chl)
+    {
+        setTimePoint("Kos.recv.start");
+
+        if (mHasBase == false)
+            throw std::runtime_error("rt error at " LOCATION);
+
+
+
+        // we are going to process OTs in blocks of 128 * superBlkSize messages.
+        u64 numOtExt = roundUpTo(choices.size(), 128);
+        u64 numSuperBlocks = (numOtExt / 128 + superBlkSize) / superBlkSize;
+        u64 numBlocks = numSuperBlocks * superBlkSize;
+
+
+#ifdef OTE_KOS_FIAT_SHAMIR
+        RandomOracle fs(sizeof(block));
+#else
+        // commit to as seed which will be used to
+        block seed = prng.get<block>();
+        Commit myComm(seed);
+        chl.asyncSend(myComm.data(), myComm.size());
+#endif
+
+        // turn the choice vbitVector into an array of blocks.
+        BitVector choices2(numBlocks * 128);
+        //choices2.randomize(zPrng);
+        choices2 = choices;
+        choices2.resize(numBlocks * 128);
+        for (u64 i = 0; i < 128; ++i)
+        {
+            choices2[choices.size() + i] = prng.getBit();
+
+            //std::cout << "extra " << i << "  " << choices2[choices.size() + i] << std::endl;
+        }
+
+        auto choiceBlocks = choices2.getSpan<block>();
+        // this will be used as temporary buffers of 128 columns,
+        // each containing 1024 bits. Once transposed, they will be copied
+        // into the T1, T0 buffers for long term storage.
+        std::array<std::array<block, superBlkSize>, 128> t0;
+
+        // the index of the OT that has been completed.
+        //u64 doneIdx = 0;
+
+        std::array<block, 128> extraBlocks;
+        block* xIter = extraBlocks.data();
+        //u64 extraIdx = 0;
+
+        auto mIter = messages.begin();
+
+        u64 step = std::min<u64>(numSuperBlocks, (u64)commStepSize);
+        std::vector<block> uBuff(step * 128 * superBlkSize);
+
+        // get an array of blocks that we will fill.
+        auto uIter = (block*)uBuff.data();
+        auto uEnd = uIter + uBuff.size();
+
+        // NOTE: We do not transpose a bit-matrix of size numCol * numCol.
+        //   Instead we break it down into smaller chunks. We do 128 columns
+        //   times 8 * 128 rows at a time, where 8 = superBlkSize. This is done for
+        //   performance reasons. The reason for 8 is that most CPUs have 8 AES vector
+        //   lanes, and so its more efficient to encrypt (aka prng) 8 blocks at a time.
+        //   So that's what we do.
+        for (u64 superBlkIdx = 0; superBlkIdx < numSuperBlocks; ++superBlkIdx)
+        {
+
+            // this will store the next 128 rows of the matrix u
+
+            block* tIter = (block*)t0.data();
+            block* cIter = choiceBlocks.data() + superBlkSize * superBlkIdx;
+
+
+            for (u64 colIdx = 0; colIdx < 128; ++colIdx)
+            {
+                // generate the column indexed by colIdx. This is done with
+                // AES in counter mode acting as a PRNG. We don'tIter use the normal
+                // PRNG interface because that would result in a data copy when
+                // we move it into the T0,T1 matrices. Instead we do it directly.
+                mGens[colIdx][0].mAes.ecbEncCounterMode(mGens[colIdx][0].mBlockIdx, superBlkSize, tIter);
+                mGens[colIdx][1].mAes.ecbEncCounterMode(mGens[colIdx][1].mBlockIdx, superBlkSize, uIter);
+
+                // increment the counter mode idx.
+                mGens[colIdx][0].mBlockIdx += superBlkSize;
+                mGens[colIdx][1].mBlockIdx += superBlkSize;
+
+                uIter[0] = uIter[0] ^ cIter[0];
+                uIter[1] = uIter[1] ^ cIter[1];
+                uIter[2] = uIter[2] ^ cIter[2];
+                uIter[3] = uIter[3] ^ cIter[3];
+                uIter[4] = uIter[4] ^ cIter[4];
+                uIter[5] = uIter[5] ^ cIter[5];
+                uIter[6] = uIter[6] ^ cIter[6];
+                uIter[7] = uIter[7] ^ cIter[7];
+
+                uIter[0] = uIter[0] ^ tIter[0];
+                uIter[1] = uIter[1] ^ tIter[1];
+                uIter[2] = uIter[2] ^ tIter[2];
+                uIter[3] = uIter[3] ^ tIter[3];
+                uIter[4] = uIter[4] ^ tIter[4];
+                uIter[5] = uIter[5] ^ tIter[5];
+                uIter[6] = uIter[6] ^ tIter[6];
+                uIter[7] = uIter[7] ^ tIter[7];
+
+                uIter += 8;
+                tIter += 8;
+            }
+
+            if (uIter == uEnd)
+            {
+#ifdef OTE_KOS_FIAT_SHAMIR
+                fs.Update(uBuff.data(), uBuff.size());
+#endif
+                // send over u buffer
+                chl.asyncSend(std::move(uBuff));
+
+                u64 step = std::min<u64>(numSuperBlocks - superBlkIdx - 1, (u64)commStepSize);
+
+                if (step)
+                {
+                    uBuff.resize(step * 128 * superBlkSize);
+                    uIter = (block*)uBuff.data();
+                    uEnd = uIter + uBuff.size();
+                }
+            }
+
+            // transpose our 128 columns of 1024 bits. We will have 1024 rows,
+            // each 128 bits wide.
+            sse_transpose128x1024(t0);
+
+
+
+            //block* mStart = mIter;
+            auto mEnd = mIter + std::min<u64>(128 * superBlkSize, messages.end() - mIter);
+
+            // compute how many rows are unused.
+            u64 unusedCount = mIter - mEnd + 128 * superBlkSize;
+
+            // compute the begin and end index of the extra rows that
+            // we will compute in this iters. These are taken from the
+            // unused rows what we computed above.
+            block* xEnd = std::min<block*>(xIter + unusedCount, extraBlocks.data() + 128);
+
+            tIter = (block*)t0.data();
+            block* tEnd = (block*)t0.data() + 128 * superBlkSize;
+
+            while (mIter != mEnd)
+            {
+                while (mIter != mEnd && tIter < tEnd)
+                {
+                    (*mIter) = *tIter;
+
+                    tIter += superBlkSize;
+                    mIter += 1;
+                }
+
+                tIter = tIter - 128 * superBlkSize + 1;
+            }
+
+
+            if (tIter < (block*)t0.data())
+            {
+                tIter = tIter + 128 * superBlkSize - 1;
+            }
+
+            while (xIter != xEnd)
+            {
+                while (xIter != xEnd && tIter < tEnd)
+                {
+                    *xIter = *tIter;
+
+                    tIter += superBlkSize;
+                    xIter += 1;
+                }
+
+                tIter = tIter - 128 * superBlkSize + 1;
+            }
+
+
+#ifdef KOS_DEBUG
+
+            u64 doneIdx = mStart - messages.data();
+            block* msgIter = messages.data() + doneIdx;
+            chl.send(msgIter, sizeof(block) * 128 * superBlkSize);
+            cIter = choiceBlocks.data() + superBlkSize * superBlkIdx;
+            chl.send(cIter, sizeof(block) * superBlkSize);
+#endif
+            //doneIdx = stopIdx;
+        }
+
+#ifdef KOS_DEBUG
+        chl.send(extraBlocks.data(), sizeof(block) * 128);
+        BitVector cc;
+        cc.copy(choices2, choices.size(), 128);
+        chl.send(cc);
+#endif
+        //std::cout << "uBuff " << (bool)uBuff << "  " << (uEnd - uIter) << std::endl;
+        setTimePoint("Kos.recv.transposeDone");
+
+#ifdef OTE_KOS_FIAT_SHAMIR
+        block seed;
+        fs.Final(seed);
+        PRNG commonPrng(seed);
+#else
+        
+        // do correlation check and hashing
+        // For the malicious secure OTs, we need a random PRNG that is chosen random
+        // for both parties. So that is what this is.
+        //random_seed_commit(ByteArray(seed), chl, SEED_SIZE, prng.get<block>());
+        block theirSeed;
+        chl.recv((u8*)&theirSeed, sizeof(block));
+        chl.asyncSendCopy((u8*)&seed, sizeof(block));
+        PRNG commonPrng(seed ^ theirSeed);
+#endif
+        setTimePoint("Kos.recv.cncSeed");
+
+        // this buffer will be sent to the other party to prove we used the
+        // same value of r in all of the column vectors...
+        std::vector<block> correlationData(3);
+        block& x = correlationData[0];
+        block& t = correlationData[1];
+        block& t2 = correlationData[2];
+        x = t = t2 = ZeroBlock;
+        block ti, ti2;
+
+#if (OTE_KOS_HASH == OTE_RANDOM_ORACLE)
+        RandomOracle sha;
+        u8 hashBuff[20];
+#elif (OTE_KOS_HASH != OTE_DAVIE_MEYER_AES)
+#error "OTE_KOS_HASH" must be defined
+#endif
+
+        u64 doneIdx = (0);
+        //std::cout << IoStream::lock;
+
+        std::array<block, 2> zeroOneBlk{ ZeroBlock, AllOneBlock };
+        std::array<block, 128> challenges;
+
+        std::array<block, 8> expendedChoiceBlk;
+        std::array<std::array<u8, 16>, 8>& expendedChoice = *reinterpret_cast<std::array<std::array<u8, 16>, 8>*>(&expendedChoiceBlk);
+
+        block mask = _mm_set_epi8(1, 1, 1, 1, 1, 1, 1, 1, 1, 1, 1, 1, 1, 1, 1, 1);
+
+        u64 bb = (messages.size() + 127) / 128;
+        for (u64 blockIdx = 0; blockIdx < bb; ++blockIdx)
+        {
+            commonPrng.mAes.ecbEncCounterMode(doneIdx, 128, challenges.data());
+
+            u64 stop = std::min<u64>(messages.size(), doneIdx + 128);
+
+            expendedChoiceBlk[0] = mask & _mm_srai_epi16(choiceBlocks[blockIdx], 0);
+            expendedChoiceBlk[1] = mask & _mm_srai_epi16(choiceBlocks[blockIdx], 1);
+            expendedChoiceBlk[2] = mask & _mm_srai_epi16(choiceBlocks[blockIdx], 2);
+            expendedChoiceBlk[3] = mask & _mm_srai_epi16(choiceBlocks[blockIdx], 3);
+            expendedChoiceBlk[4] = mask & _mm_srai_epi16(choiceBlocks[blockIdx], 4);
+            expendedChoiceBlk[5] = mask & _mm_srai_epi16(choiceBlocks[blockIdx], 5);
+            expendedChoiceBlk[6] = mask & _mm_srai_epi16(choiceBlocks[blockIdx], 6);
+            expendedChoiceBlk[7] = mask & _mm_srai_epi16(choiceBlocks[blockIdx], 7);
+
+            for (u64 i = 0, dd = doneIdx; dd < stop; ++dd, ++i)
+            {
+
+
+                x = x ^ (challenges[i] & zeroOneBlk[expendedChoice[i % 8][i / 8]]);
+
+                // multiply over polynomial ring to avoid reduction
+                mul128(messages[dd], challenges[i], ti, ti2);
+
+                t = t ^ ti;
+                t2 = t2 ^ ti2;
+#if (OTE_KOS_HASH == OTE_RANDOM_ORACLE)
+                // hash it
+                sha.Reset();
+                sha.Update(dd);
+                sha.Update((u8*)&messages[dd], sizeof(block));
+                sha.Final(hashBuff);
+                messages[dd] = *(block*)hashBuff;
+#endif
+            }
+#if (OTE_KOS_HASH == OTE_DAVIE_MEYER_AES)
+            auto& aesHashTemp = expendedChoiceBlk;
+            auto length = stop - doneIdx;
+            auto steps = length / 8;
+            block* mIter = messages.data() + doneIdx;
+            for (u64 i = 0; i < steps; ++i)
+            {
+                mAesFixedKey.ecbEncBlocks(mIter, 8, aesHashTemp.data());
+                mIter[0] = mIter[0] ^ aesHashTemp[0];
+                mIter[1] = mIter[1] ^ aesHashTemp[1];
+                mIter[2] = mIter[2] ^ aesHashTemp[2];
+                mIter[3] = mIter[3] ^ aesHashTemp[3];
+                mIter[4] = mIter[4] ^ aesHashTemp[4];
+                mIter[5] = mIter[5] ^ aesHashTemp[5];
+                mIter[6] = mIter[6] ^ aesHashTemp[6];
+                mIter[7] = mIter[7] ^ aesHashTemp[7];
+
+                mIter += 8;
+            }
+
+            auto rem = length - steps * 8;
+            mAesFixedKey.ecbEncBlocks(mIter, rem, aesHashTemp.data());
+            for (u64 i = 0; i < rem; ++i)
+            {
+                mIter[i] = mIter[i] ^ aesHashTemp[i];
+            }
+#endif
+
+            doneIdx = stop;
+        }
+
+
+
+        for (block& blk : extraBlocks)
+        {
+            // and check for correlation
+            block chij = commonPrng.get<block>();
+
+            if (choices2[doneIdx++]) x = x ^ chij;
+
+            // multiply over polynomial ring to avoid reduction
+            mul128(blk, chij, ti, ti2);
+
+            t = t ^ ti;
+            t2 = t2 ^ ti2;
+        }
+
+
+        chl.asyncSend(std::move(correlationData));
+
+        setTimePoint("Kos.recv.done");
+
+        static_assert(gOtExtBaseOtCount == 128, "expecting 128");
+    }
+
+}