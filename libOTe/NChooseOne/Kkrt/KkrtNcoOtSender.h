#pragma once
// This file and the associated implementation has been placed in the public domain, waiving all copyright. No restrictions are placed on its use.
#include "libOTe/config.h"
#ifdef ENABLE_KKRT

#include "libOTe/NChooseOne/NcoOtExt.h"
#include <cryptoTools/Common/BitVector.h>
#include <cryptoTools/Common/Matrix.h>
#include "libOTe/Base/BaseOT.h"

#include <cryptoTools/Common/Timer.h>
#include <cryptoTools/Network/Channel.h>

#include <array>
#include <vector>
#ifdef GetMessage
#undef GetMessage
#endif


namespace osuCrypto {


    // The KKRT protocol for a 1-out-of-N OT extension.
    // Typically N is exponentially in the security parameter. For example, N=2^128.
    // To set the parameters for this specific OT ext. call the configure(...) method.
    // After configure(...), this class should have the setBaseOts() function called. Subsequentlly, the
    // split() function can optinally be called in which case the return instance does not need the
    // fucntion setBaseOts() called. To initialize m OTs, call init(n,...). Afterwards
    // recvCorrection(...) should be called one or more times. This takes two parameter, the
    // channel and the number of correction values that should be received. After k correction
    // values have been received by NcoOtExtSender, encode(i\in [0,...,k-1], ...) can be called. This will
    // give you the corresponding encoding. Finally, after all correction values have been
    // received, check should be called if this is a malicious secure protocol.
    class KkrtNcoOtSender : public NcoOtExtSender, public TimerAdapter
    {
    public:
        std::vector<AES> mGens;
        std::vector<u64> mGensBlkIdx;
        BitVector mBaseChoiceBits;
        std::vector<block> mChoiceBlks;
        Matrix<block> mT, mCorrectionVals;
        u64 mCorrectionIdx, mInputByteCount;
        MultiKeyAES<4> mMultiKeyAES;

        KkrtNcoOtSender() = default;
        KkrtNcoOtSender(const KkrtNcoOtSender&) = delete;
        KkrtNcoOtSender(KkrtNcoOtSender&&v) = default;

        void operator=(KkrtNcoOtSender&&v)
        {
            mGens = std::move(v.mGens);
            mGensBlkIdx = std::move(v.mGensBlkIdx);
            mBaseChoiceBits = std::move(v.mBaseChoiceBits);
            mChoiceBlks = std::move(v.mChoiceBlks);
            mT = std::move(v.mT);
            mCorrectionVals = std::move(v.mCorrectionVals);
            mCorrectionIdx = std::move(v.mCorrectionIdx);
            mInputByteCount = std::move(v.mInputByteCount);
            mMultiKeyAES = std::move(v.mMultiKeyAES);
        }

        bool isMalicious() const override { return false; }

        // This function should be called first. It sets a variety of internal parameters such as
        // the number of base OTs that are required.
        // @ maliciousSecure: Should this extension be malicious secure
        // @ statSecParam: the statistical security parameters, e.g. 40.
        // @ inputByteCount: the number of input bits that should be supported.
        //      i.e. input should be in {0,1}^inputBitsCount.
        void configure(bool maliciousSecure, u64 statSecParam, u64 inputBitCount) override;

        // Returns the number of base OTs that should be provided to setBaseOts(...).
        // congifure(...) should be called first.
        u64 getBaseOTCount() const override;

        // Returns whether the base OTs have already been set
        bool hasBaseOts() const override
        {
            return mBaseChoiceBits.size() > 0;
        }

        // Sets the base OTs. Note that  getBaseOTCount() number of OTs should be provided
        // @ baseRecvOts: a std vector like container that which holds a series of both
        //      2-choose-1 OT messages. The sender should hold one of them.
        // @ choices: The select bits that were used in the base OT
        // @ chl: not used.
        void setBaseOts(
<<<<<<< HEAD
            span<block> baseRecvOts,
            const BitVector& choices, Channel& chl) override {
=======
            gsl::span<block> baseRecvOts,
            const BitVector& choices, Channel& chl) {
>>>>>>> a10ef32b
            setBaseOts(baseRecvOts, choices);
        }

        void setBaseOts(
            gsl::span<block> baseRecvOts,
            const BitVector& choices,
            PRNG& prng, Channel& chl) override {
            setBaseOts(baseRecvOts, choices, chl);
        }

        // See other setBaseOts(...).
        void setBaseOts(
            span<block> baseRecvOts,
            const BitVector& choices);

        // Performs the PRNG expantion and transpose operations. This sets the
        // internal data structures that are needed for the subsequent encode(..)
        // calls. This call can be made several times, each time resetting the
        // internal state and creating new OTs.
        // @ numOtExt: denotes the number of OTs that can be used before init
        //      should be called again.
        void init(u64 numOtExt, PRNG& prng, Channel& chl) override;

        using NcoOtExtSender::encode;

        // This function allows the user to obtain the random OT messages of their choice
        // at a given index.
        // @ otIdx: denotes the OT index that should be encoded. Each OT index allows
        //       the receiver to learn a single message.
        // @ choiceWord: a pointer to the location that contains the choice c\in{0,1}^inputBitsCount
        //       that should be encoded. The sender can call this function many times for a given
        //       otIdx. Note that recvCorrection(...) must have been called one or more times
        //       where the sum of the "recvCount" must be greater than otIdx.
        // @ encoding: the location that the random OT message should be written to.
        // @ encodingSize: the number of bytes that should be writen to the encoding pointer.
        //       This should be a value between 1 and SHA::HashSize.
        void encode(
            u64 otIdx,
            const void* choice,
            void* dest,
            u64 destSize) override;

        // The way that this class works is that for each encode(otIdx,...), some internal
        // data for each otIdx is generated by the receiver. This data (corrections) has to be sent to
        // the sender before they can call encode(otIdx, ...). This method allows this and can be called multiple
        // times so that "streaming" encodes can be performed. The first time it is called, the internal
        // data for otIdx \in {0, 1, ..., recvCount - 1} is received. The next time this function is  called
        // with recvCount' the data for otIdx \in {recvCount, recvCount + 1, ..., recvCount' + recvCount - 1}
        // is sent. The receiver should call sendCorrection(recvCount) with the same recvCount.
        // @ chl: the channel that the data will be sent over
        // @ recvCount: the number of correction values that should be received.
        void recvCorrection(Channel& chl, u64 recvCount) override;

        // An alternative version of the recvCorrection(...) function which dynamically receivers the number of
        // corrections based on how many were sent. The return value is the number received. See overload for details.
        u64 recvCorrection(Channel& chl) override;

        void check(Channel& chl, block seed) override {}


        // Creates a new OT extesion of the same type that can be used
        // in parallel to the original. Each will be independent and can
        // securely be used in parallel.
        std::unique_ptr<NcoOtExtSender> split() override;

        KkrtNcoOtSender splitBase();

    };
}

#endif
<|MERGE_RESOLUTION|>--- conflicted
+++ resolved
@@ -1,166 +1,161 @@
-#pragma once
-// This file and the associated implementation has been placed in the public domain, waiving all copyright. No restrictions are placed on its use.
-#include "libOTe/config.h"
-#ifdef ENABLE_KKRT
-
-#include "libOTe/NChooseOne/NcoOtExt.h"
-#include <cryptoTools/Common/BitVector.h>
-#include <cryptoTools/Common/Matrix.h>
-#include "libOTe/Base/BaseOT.h"
-
-#include <cryptoTools/Common/Timer.h>
-#include <cryptoTools/Network/Channel.h>
-
-#include <array>
-#include <vector>
-#ifdef GetMessage
-#undef GetMessage
-#endif
-
-
-namespace osuCrypto {
-
-
-    // The KKRT protocol for a 1-out-of-N OT extension.
-    // Typically N is exponentially in the security parameter. For example, N=2^128.
-    // To set the parameters for this specific OT ext. call the configure(...) method.
-    // After configure(...), this class should have the setBaseOts() function called. Subsequentlly, the
-    // split() function can optinally be called in which case the return instance does not need the
-    // fucntion setBaseOts() called. To initialize m OTs, call init(n,...). Afterwards
-    // recvCorrection(...) should be called one or more times. This takes two parameter, the
-    // channel and the number of correction values that should be received. After k correction
-    // values have been received by NcoOtExtSender, encode(i\in [0,...,k-1], ...) can be called. This will
-    // give you the corresponding encoding. Finally, after all correction values have been
-    // received, check should be called if this is a malicious secure protocol.
-    class KkrtNcoOtSender : public NcoOtExtSender, public TimerAdapter
-    {
-    public:
-        std::vector<AES> mGens;
-        std::vector<u64> mGensBlkIdx;
-        BitVector mBaseChoiceBits;
-        std::vector<block> mChoiceBlks;
-        Matrix<block> mT, mCorrectionVals;
-        u64 mCorrectionIdx, mInputByteCount;
-        MultiKeyAES<4> mMultiKeyAES;
-
-        KkrtNcoOtSender() = default;
-        KkrtNcoOtSender(const KkrtNcoOtSender&) = delete;
-        KkrtNcoOtSender(KkrtNcoOtSender&&v) = default;
-
-        void operator=(KkrtNcoOtSender&&v)
-        {
-            mGens = std::move(v.mGens);
-            mGensBlkIdx = std::move(v.mGensBlkIdx);
-            mBaseChoiceBits = std::move(v.mBaseChoiceBits);
-            mChoiceBlks = std::move(v.mChoiceBlks);
-            mT = std::move(v.mT);
-            mCorrectionVals = std::move(v.mCorrectionVals);
-            mCorrectionIdx = std::move(v.mCorrectionIdx);
-            mInputByteCount = std::move(v.mInputByteCount);
-            mMultiKeyAES = std::move(v.mMultiKeyAES);
-        }
-
-        bool isMalicious() const override { return false; }
-
-        // This function should be called first. It sets a variety of internal parameters such as
-        // the number of base OTs that are required.
-        // @ maliciousSecure: Should this extension be malicious secure
-        // @ statSecParam: the statistical security parameters, e.g. 40.
-        // @ inputByteCount: the number of input bits that should be supported.
-        //      i.e. input should be in {0,1}^inputBitsCount.
-        void configure(bool maliciousSecure, u64 statSecParam, u64 inputBitCount) override;
-
-        // Returns the number of base OTs that should be provided to setBaseOts(...).
-        // congifure(...) should be called first.
-        u64 getBaseOTCount() const override;
-
-        // Returns whether the base OTs have already been set
-        bool hasBaseOts() const override
-        {
-            return mBaseChoiceBits.size() > 0;
-        }
-
-        // Sets the base OTs. Note that  getBaseOTCount() number of OTs should be provided
-        // @ baseRecvOts: a std vector like container that which holds a series of both
-        //      2-choose-1 OT messages. The sender should hold one of them.
-        // @ choices: The select bits that were used in the base OT
-        // @ chl: not used.
-        void setBaseOts(
-<<<<<<< HEAD
-            span<block> baseRecvOts,
-            const BitVector& choices, Channel& chl) override {
-=======
-            gsl::span<block> baseRecvOts,
-            const BitVector& choices, Channel& chl) {
->>>>>>> a10ef32b
-            setBaseOts(baseRecvOts, choices);
-        }
-
-        void setBaseOts(
-            gsl::span<block> baseRecvOts,
-            const BitVector& choices,
-            PRNG& prng, Channel& chl) override {
-            setBaseOts(baseRecvOts, choices, chl);
-        }
-
-        // See other setBaseOts(...).
-        void setBaseOts(
-            span<block> baseRecvOts,
-            const BitVector& choices);
-
-        // Performs the PRNG expantion and transpose operations. This sets the
-        // internal data structures that are needed for the subsequent encode(..)
-        // calls. This call can be made several times, each time resetting the
-        // internal state and creating new OTs.
-        // @ numOtExt: denotes the number of OTs that can be used before init
-        //      should be called again.
-        void init(u64 numOtExt, PRNG& prng, Channel& chl) override;
-
-        using NcoOtExtSender::encode;
-
-        // This function allows the user to obtain the random OT messages of their choice
-        // at a given index.
-        // @ otIdx: denotes the OT index that should be encoded. Each OT index allows
-        //       the receiver to learn a single message.
-        // @ choiceWord: a pointer to the location that contains the choice c\in{0,1}^inputBitsCount
-        //       that should be encoded. The sender can call this function many times for a given
-        //       otIdx. Note that recvCorrection(...) must have been called one or more times
-        //       where the sum of the "recvCount" must be greater than otIdx.
-        // @ encoding: the location that the random OT message should be written to.
-        // @ encodingSize: the number of bytes that should be writen to the encoding pointer.
-        //       This should be a value between 1 and SHA::HashSize.
-        void encode(
-            u64 otIdx,
-            const void* choice,
-            void* dest,
-            u64 destSize) override;
-
-        // The way that this class works is that for each encode(otIdx,...), some internal
-        // data for each otIdx is generated by the receiver. This data (corrections) has to be sent to
-        // the sender before they can call encode(otIdx, ...). This method allows this and can be called multiple
-        // times so that "streaming" encodes can be performed. The first time it is called, the internal
-        // data for otIdx \in {0, 1, ..., recvCount - 1} is received. The next time this function is  called
-        // with recvCount' the data for otIdx \in {recvCount, recvCount + 1, ..., recvCount' + recvCount - 1}
-        // is sent. The receiver should call sendCorrection(recvCount) with the same recvCount.
-        // @ chl: the channel that the data will be sent over
-        // @ recvCount: the number of correction values that should be received.
-        void recvCorrection(Channel& chl, u64 recvCount) override;
-
-        // An alternative version of the recvCorrection(...) function which dynamically receivers the number of
-        // corrections based on how many were sent. The return value is the number received. See overload for details.
-        u64 recvCorrection(Channel& chl) override;
-
-        void check(Channel& chl, block seed) override {}
-
-
-        // Creates a new OT extesion of the same type that can be used
-        // in parallel to the original. Each will be independent and can
-        // securely be used in parallel.
-        std::unique_ptr<NcoOtExtSender> split() override;
-
-        KkrtNcoOtSender splitBase();
-
-    };
-}
-
-#endif
+#pragma once
+// This file and the associated implementation has been placed in the public domain, waiving all copyright. No restrictions are placed on its use.
+#include "libOTe/config.h"
+#ifdef ENABLE_KKRT
+
+#include "libOTe/NChooseOne/NcoOtExt.h"
+#include <cryptoTools/Common/BitVector.h>
+#include <cryptoTools/Common/Matrix.h>
+#include "libOTe/Base/BaseOT.h"
+
+#include <cryptoTools/Common/Timer.h>
+#include <cryptoTools/Network/Channel.h>
+
+#include <array>
+#include <vector>
+#ifdef GetMessage
+#undef GetMessage
+#endif
+
+
+namespace osuCrypto {
+
+
+    // The KKRT protocol for a 1-out-of-N OT extension.
+    // Typically N is exponentially in the security parameter. For example, N=2^128.
+    // To set the parameters for this specific OT ext. call the configure(...) method.
+    // After configure(...), this class should have the setBaseOts() function called. Subsequentlly, the
+    // split() function can optinally be called in which case the return instance does not need the
+    // fucntion setBaseOts() called. To initialize m OTs, call init(n,...). Afterwards
+    // recvCorrection(...) should be called one or more times. This takes two parameter, the
+    // channel and the number of correction values that should be received. After k correction
+    // values have been received by NcoOtExtSender, encode(i\in [0,...,k-1], ...) can be called. This will
+    // give you the corresponding encoding. Finally, after all correction values have been
+    // received, check should be called if this is a malicious secure protocol.
+    class KkrtNcoOtSender : public NcoOtExtSender, public TimerAdapter
+    {
+    public:
+        std::vector<AES> mGens;
+        std::vector<u64> mGensBlkIdx;
+        BitVector mBaseChoiceBits;
+        std::vector<block> mChoiceBlks;
+        Matrix<block> mT, mCorrectionVals;
+        u64 mCorrectionIdx, mInputByteCount;
+        MultiKeyAES<4> mMultiKeyAES;
+
+        KkrtNcoOtSender() = default;
+        KkrtNcoOtSender(const KkrtNcoOtSender&) = delete;
+        KkrtNcoOtSender(KkrtNcoOtSender&&v) = default;
+
+        void operator=(KkrtNcoOtSender&&v)
+        {
+            mGens = std::move(v.mGens);
+            mGensBlkIdx = std::move(v.mGensBlkIdx);
+            mBaseChoiceBits = std::move(v.mBaseChoiceBits);
+            mChoiceBlks = std::move(v.mChoiceBlks);
+            mT = std::move(v.mT);
+            mCorrectionVals = std::move(v.mCorrectionVals);
+            mCorrectionIdx = std::move(v.mCorrectionIdx);
+            mInputByteCount = std::move(v.mInputByteCount);
+            mMultiKeyAES = std::move(v.mMultiKeyAES);
+        }
+
+        bool isMalicious() const override { return false; }
+
+        // This function should be called first. It sets a variety of internal parameters such as
+        // the number of base OTs that are required.
+        // @ maliciousSecure: Should this extension be malicious secure
+        // @ statSecParam: the statistical security parameters, e.g. 40.
+        // @ inputByteCount: the number of input bits that should be supported.
+        //      i.e. input should be in {0,1}^inputBitsCount.
+        void configure(bool maliciousSecure, u64 statSecParam, u64 inputBitCount) override;
+
+        // Returns the number of base OTs that should be provided to setBaseOts(...).
+        // congifure(...) should be called first.
+        u64 getBaseOTCount() const override;
+
+        // Returns whether the base OTs have already been set
+        bool hasBaseOts() const override
+        {
+            return mBaseChoiceBits.size() > 0;
+        }
+
+        // Sets the base OTs. Note that  getBaseOTCount() number of OTs should be provided
+        // @ baseRecvOts: a std vector like container that which holds a series of both
+        //      2-choose-1 OT mMessages. The sender should hold one of them.
+        // @ choices: The select bits that were used in the base OT
+        // @ chl: not used.
+        void setBaseOts(
+            span<block> baseRecvOts,
+            const BitVector& choices, Channel& chl) {
+            setBaseOts(baseRecvOts, choices);
+        }
+
+        void setBaseOts(
+            span<block> baseRecvOts,
+            const BitVector& choices,
+            PRNG& prng, Channel& chl) override {
+            setBaseOts(baseRecvOts, choices, chl);
+        }
+
+        // See other setBaseOts(...).
+        void setBaseOts(
+            span<block> baseRecvOts,
+            const BitVector& choices);
+
+        // Performs the PRNG expantion and transpose operations. This sets the
+        // internal data structures that are needed for the subsequent encode(..)
+        // calls. This call can be made several times, each time resetting the
+        // internal state and creating new OTs.
+        // @ numOtExt: denotes the number of OTs that can be used before init
+        //      should be called again.
+        void init(u64 numOtExt, PRNG& prng, Channel& chl) override;
+
+        using NcoOtExtSender::encode;
+
+        // This function allows the user to obtain the random OT mMessages of their choice
+        // at a given index.
+        // @ otIdx: denotes the OT index that should be encoded. Each OT index allows
+        //       the receiver to learn a single message.
+        // @ choiceWord: a pointer to the location that contains the choice c\in{0,1}^inputBitsCount
+        //       that should be encoded. The sender can call this function many times for a given
+        //       otIdx. Note that recvCorrection(...) must have been called one or more times
+        //       where the sum of the "recvCount" must be greater than otIdx.
+        // @ encoding: the location that the random OT message should be written to.
+        // @ encodingSize: the number of bytes that should be writen to the encoding pointer.
+        //       This should be a value between 1 and SHA::HashSize.
+        void encode(
+            u64 otIdx,
+            const void* choice,
+            void* dest,
+            u64 destSize) override;
+
+        // The way that this class works is that for each encode(otIdx,...), some internal
+        // data for each otIdx is generated by the receiver. This data (corrections) has to be sent to
+        // the sender before they can call encode(otIdx, ...). This method allows this and can be called multiple
+        // times so that "streaming" encodes can be performed. The first time it is called, the internal
+        // data for otIdx \in {0, 1, ..., recvCount - 1} is received. The next time this function is  called
+        // with recvCount' the data for otIdx \in {recvCount, recvCount + 1, ..., recvCount' + recvCount - 1}
+        // is sent. The receiver should call sendCorrection(recvCount) with the same recvCount.
+        // @ chl: the channel that the data will be sent over
+        // @ recvCount: the number of correction values that should be received.
+        void recvCorrection(Channel& chl, u64 recvCount) override;
+
+        // An alternative version of the recvCorrection(...) function which dynamically receivers the number of
+        // corrections based on how many were sent. The return value is the number received. See overload for details.
+        u64 recvCorrection(Channel& chl) override;
+
+        void check(Channel& chl, block seed) override {}
+
+
+        // Creates a new OT extesion of the same type that can be used
+        // in parallel to the original. Each will be independent and can
+        // securely be used in parallel.
+        std::unique_ptr<NcoOtExtSender> split() override;
+
+        KkrtNcoOtSender splitBase();
+
+    };
+}
+
+#endif