--- conflicted
+++ resolved
@@ -1,1088 +1,1026 @@
-#include "Tools.h"
-#include <type_traits>
-#include <cryptoTools/Common/Defines.h>
-#include <cryptoTools/Common/MatrixView.h>
-#ifndef _MSC_VER
-#include <x86intrin.h>
-#endif
-
-#ifdef OC_ENABLE_SSE2
-#include <wmmintrin.h>
-#endif
-#ifdef OC_ENABLE_AVX2
-#include <immintrin.h>
-#endif
-
-#include <cryptoTools/Common/BitVector.h>
-#include <cryptoTools/Common/Log.h>
-#include "libOTe/Tools/Tools.h"
-using std::array;
-
-namespace osuCrypto {
-
-
-    //bool gUseBgicksPprf(true);
-
-//using namespace std;
-
-<<<<<<< HEAD
-// Utility function to do modular exponentiation. 
-// It returns (x^y) % p 
-    u64 power(u64 x, u64 y, u64 p)
-    {
-        u64 res = 1;      // Initialize result 
-        x = x % p;  // Update x if it is more than or 
-                    // equal to p 
-        while (y > 0)
-        {
-            // If y is odd, multiply x with result 
-            if (y & 1)
-                res = (res * x) % p;
-
-            // y must be even now 
-            y = y >> 1; // y = y/2 
-=======
-// Utility function to do modular exponentiation.
-// It returns (x^y) % p
-    u64 power(u64 x, u64 y, u64 p)
-    {
-        u64 res = 1;      // Initialize result
-        x = x % p;  // Update x if it is more than or
-                    // equal to p
-        while (y > 0)
-        {
-            // If y is odd, multiply x with result
-            if (y & 1)
-                res = (res * x) % p;
-
-            // y must be even now
-            y = y >> 1; // y = y/2
->>>>>>> a10ef32b
-            x = (x * x) % p;
-        }
-        return res;
-    }
-
-<<<<<<< HEAD
-    // This function is called for all k trials. It returns 
-    // false if n is composite and returns false if n is 
-    // probably prime. 
-    // d is an odd number such that  d*2<sup>r</sup> = n-1 
-    // for some r >= 1 
-    bool millerTest(u64 d, PRNG& prng, u64 n)
-    {
-        // Pick a random number in [2..n-2] 
-        // Corner cases make sure that n > 4 
-        u64 a = 2 + prng.get<u64>() % (n - 4);
-
-        // Compute a^d % n 
-=======
-    // This function is called for all k trials. It returns
-    // false if n is composite and returns false if n is
-    // probably prime.
-    // d is an odd number such that  d*2<sup>r</sup> = n-1
-    // for some r >= 1
-    bool millerTest(u64 d, PRNG& prng, u64 n)
-    {
-        // Pick a random number in [2..n-2]
-        // Corner cases make sure that n > 4
-        u64 a = 2 + prng.get<u64>() % (n - 4);
-
-        // Compute a^d % n
->>>>>>> a10ef32b
-        u64 x = power(a, d, n);
-
-        if (x == 1 || x == n - 1)
-            return true;
-
-<<<<<<< HEAD
-        // Keep squaring x while one of the following doesn't 
-        // happen 
-        // (i)   d does not reach n-1 
-        // (ii)  (x^2) % n is not 1 
-        // (iii) (x^2) % n is not n-1 
-=======
-        // Keep squaring x while one of the following doesn't
-        // happen
-        // (i)   d does not reach n-1
-        // (ii)  (x^2) % n is not 1
-        // (iii) (x^2) % n is not n-1
->>>>>>> a10ef32b
-        while (d != n - 1)
-        {
-            x = (x * x) % n;
-            d *= 2;
-
-            if (x == 1)     return false;
-            if (x == n - 1) return true;
-        }
-
-<<<<<<< HEAD
-        // Return composite 
-        return false;
-    }
-
-    // It returns false if n is composite and returns true if n 
-    // is probably prime.  k is an input parameter that determines 
-    // accuracy level. Higher value of k indicates more accuracy. 
-    bool isPrime(u64 n, PRNG& prng, u64 k)
-    {
-        // Corner cases 
-        if (n <= 1 || n == 4)  return false;
-        if (n <= 3) return true;
-
-        // Find r such that n = 2^d * r + 1 for some r >= 1 
-=======
-        // Return composite
-        return false;
-    }
-
-    // It returns false if n is composite and returns true if n
-    // is probably prime.  k is an input parameter that determines
-    // accuracy level. Higher value of k indicates more accuracy.
-    bool isPrime(u64 n, PRNG& prng, u64 k)
-    {
-        // Corner cases
-        if (n <= 1 || n == 4)  return false;
-        if (n <= 3) return true;
-
-        // Find r such that n = 2^d * r + 1 for some r >= 1
->>>>>>> a10ef32b
-        u64 d = n - 1;
-        while (d % 2 == 0)
-            d /= 2;
-
-<<<<<<< HEAD
-        // Iterate given nber of 'k' times 
-=======
-        // Iterate given nber of 'k' times
->>>>>>> a10ef32b
-        for (u64 i = 0; i < k; i++)
-            if (!millerTest(d, prng, n))
-                return false;
-
-        return true;
-    }
-
-    bool isPrime(u64 n)
-    {
-        PRNG prng(ZeroBlock);
-        return isPrime(n, prng);
-    }
-
-
-    u64 nextPrime(u64 n)
-    {
-        PRNG prng(ZeroBlock);
-
-        while (isPrime(n, prng) == false)
-            ++n;
-        return n;
-    }
-
-    void print(array<block, 128>& inOut)
-    {
-        BitVector temp(128);
-
-        for (u64 i = 0; i < 128; ++i)
-        {
-
-            temp.assign(inOut[i]);
-            std::cout << temp << std::endl;
-        }
-        std::cout << std::endl;
-    }
-
-    u8 getBit(array<block, 128>& inOut, u64 i, u64 j)
-    {
-        BitVector temp(128);
-        temp.assign(inOut[i]);
-
-        return temp[j];
-
-    }
-
-
-    void eklundh_transpose128(block* inOut)
-    {
-        const static u64 TRANSPOSE_MASKS128[7][2] = {
-            { 0x0000000000000000, 0xFFFFFFFFFFFFFFFF },
-            { 0x00000000FFFFFFFF, 0x00000000FFFFFFFF },
-            { 0x0000FFFF0000FFFF, 0x0000FFFF0000FFFF },
-            { 0x00FF00FF00FF00FF, 0x00FF00FF00FF00FF },
-            { 0x0F0F0F0F0F0F0F0F, 0x0F0F0F0F0F0F0F0F },
-            { 0x3333333333333333, 0x3333333333333333 },
-            { 0x5555555555555555, 0x5555555555555555 }
-        };
-
-        u32 width = 64;
-        u32 logn = 7, nswaps = 1;
-
-#ifdef TRANSPOSE_DEBUG
-        stringstream input_ss[128];
-        stringstream output_ss[128];
-#endif
-
-        // now transpose output a-place
-        for (u32 i = 0; i < logn; i++)
-        {
-            u64 mask1 = TRANSPOSE_MASKS128[i][1], mask2 = TRANSPOSE_MASKS128[i][0];
-            u64 inv_mask1 = ~mask1, inv_mask2 = ~mask2;
-
-            // for width >= 64, shift is undefined so treat as h special case
-            // (and avoid branching a inner loop)
-            if (width < 64)
-            {
-                for (u32 j = 0; j < nswaps; j++)
-                {
-                    for (u32 k = 0; k < width; k++)
-                    {
-                        u32 i1 = k + 2 * width*j;
-                        u32 i2 = k + width + 2 * width*j;
-
-                        // t1 is lower 64 bits, t2 is upper 64 bits
-                        // (remember we're transposing a little-endian format)
-                        u64& d1 = ((u64*)&inOut[i1])[0];
-                        u64& d2 = ((u64*)&inOut[i1])[1];
-
-                        u64& dd1 = ((u64*)&inOut[i2])[0];
-                        u64& dd2 = ((u64*)&inOut[i2])[1];
-
-                        u64 t1 = d1;
-                        u64 t2 = d2;
-
-                        u64 tt1 = dd1;
-                        u64 tt2 = dd2;
-
-                        // swap operations due to little endian-ness
-                        d1 = (t1 & mask1) ^ ((tt1 & mask1) << width);
-
-                        d2 = (t2 & mask2) ^
-                            ((tt2 & mask2) << width) ^
-                            ((tt1 & mask1) >> (64 - width));
-
-                        dd1 = (tt1 & inv_mask1) ^
-                            ((t1 & inv_mask1) >> width) ^
-                            ((t2 & inv_mask2)) << (64 - width);
-
-                        dd2 = (tt2 & inv_mask2) ^
-                            ((t2 & inv_mask2) >> width);
-                    }
-                }
-            }
-            else
-            {
-                for (u32 j = 0; j < nswaps; j++)
-                {
-                    for (u32 k = 0; k < width; k++)
-                    {
-                        u32 i1 = k + 2 * width*j;
-                        u32 i2 = k + width + 2 * width*j;
-
-                        // t1 is lower 64 bits, t2 is upper 64 bits
-                        // (remember we're transposing a little-endian format)
-                        u64& d1 = ((u64*)&inOut[i1])[0];
-                        u64& d2 = ((u64*)&inOut[i1])[1];
-
-                        u64& dd1 = ((u64*)&inOut[i2])[0];
-                        u64& dd2 = ((u64*)&inOut[i2])[1];
-
-                        //u64 t1 = d1;
-                        u64 t2 = d2;
-
-                        //u64 tt1 = dd1;
-                        //u64 tt2 = dd2;
-
-                        d1 &= mask1;
-                        d2 = (t2 & mask2) ^
-                            ((dd1 & mask1) >> (64 - width));
-
-                        dd1 = (dd1 & inv_mask1) ^
-                            ((t2 & inv_mask2)) << (64 - width);
-
-                        dd2 &= inv_mask2;
-                    }
-                }
-            }
-            nswaps *= 2;
-            width /= 2;
-        }
-#ifdef TRANSPOSE_DEBUG
-        for (u32 k = 0; k < 128; k++)
-        {
-            for (u32 blkIdx = 0; blkIdx < 128; blkIdx++)
-            {
-                output_ss[blkIdx] << inOut[offset + blkIdx].get_bit(k);
-            }
-        }
-        for (u32 k = 0; k < 128; k++)
-        {
-            if (output_ss[k].str().compare(input_ss[k].str()) != 0)
-            {
-                cerr << "String " << k << " failed. offset = " << offset << endl;
-                exit(1);
-            }
-        }
-        std::cout << "\ttranspose with offset " << offset << " ok\n";
-#endif
-    }
-
-
-
-    void eklundh_transpose128x1024(std::array<std::array<block, 8>, 128>& inOut)
-    {
-
-
-        for (u64 i = 0; i < 8; ++i)
-        {
-            std::array<block, 128> sub;
-            for (u64 j = 0; j < 128; ++j)
-                sub[j] = inOut[j][i];
-
-            eklundh_transpose128(sub.data());
-
-            for (u64 j = 0; j < 128; ++j)
-                inOut[j][i] = sub[j];
-        }
-
-    }
-
-
-
-#ifdef OC_ENABLE_SSE2
-    //  load          column  w,w+1          (byte index)
-    //                   __________________
-    //                  |                  |
-    //                  |                  |
-    //                  |                  |
-    //                  |                  |
-    //  row  16*h,      |     #.#          |
-    //       ...,       |     ...          |
-    //  row  16*(h+1)   |     #.#          |     into  u16OutView  column wise
-    //                  |                  |
-    //                  |                  |
-    //                   ------------------
-    //
-    // note: u16OutView is a 16x16 bit matrix = 16 rows of 2 bytes each.
-    //       u16OutView[0] stores the first column of 16 bytes,
-    //       u16OutView[1] stores the second column of 16 bytes.
-    void sse_loadSubSquare(block* in, array<block, 2>& out, u64 x, u64 y)
-    {
-        static_assert(sizeof(array<array<u8, 16>, 2>) == sizeof(array<block, 2>), "");
-        static_assert(sizeof(array<array<u8, 16>, 128>) == sizeof(array<block, 128>), "");
-
-        array<array<u8, 16>, 2>& outByteView = *(array<array<u8, 16>, 2>*)&out;
-        array<u8, 16>* inByteView = (array<u8, 16>*)in;
-
-        for (int l = 0; l < 16; l++)
-        {
-            outByteView[0][l] = inByteView[16 * x + l][2 * y];
-            outByteView[1][l] = inByteView[16 * x + l][2 * y + 1];
-        }
-    }
-
-
-
-    // given a 16x16 sub square, place its transpose into u16OutView at
-    // rows  16*h, ..., 16 *(h+1)  a byte  columns w, w+1.
-    void sse_transposeSubSquare(block* out, array<block, 2>& in, u64 x, u64 y)
-    {
-        static_assert(sizeof(array<array<u16, 8>, 128>) == sizeof(array<block, 128>), "");
-
-        array<u16, 8>* outU16View = (array<u16, 8>*)out;
-
-
-        for (int j = 0; j < 8; j++)
-        {
-            outU16View[16 * x + 7 - j][y] = in[0].movemask_epi8();
-            outU16View[16 * x + 15 - j][y] = in[1].movemask_epi8();
-
-            in[0] = (in[0] << 1);
-            in[1] = (in[1] << 1);
-        }
-    }
-
-
-    void transpose(const MatrixView<block>& in, const MatrixView<block>& out)
-    {
-        MatrixView<u8> inn((u8*)in.data(), in.bounds()[0], in.stride() * sizeof(block));
-        MatrixView<u8> outt((u8*)out.data(), out.bounds()[0], out.stride() * sizeof(block));
-
-        transpose(inn, outt);
-    }
-
-    void transpose(const MatrixView<u8>& in, const MatrixView<u8>& out)
-    {
-        // the amount of work that we use to vectorize (hard code do not change)
-        static const u64 chunkSize = 8;
-
-        // the number of input columns
-        int bitWidth = static_cast<int>(in.bounds()[0]);
-
-        // In the main loop, we tranpose things in subBlocks. This is how many we have.
-        // a subblock is 16 (bits) columns wide and 64 bits tall
-        int subBlockWidth = bitWidth / 16;
-        int subBlockHight = static_cast<int>(out.bounds()[0]) / (8 * chunkSize);
-
-        // since we allows arbitrary sized inputs, we have to deal with the left overs
-        int leftOverHeight = static_cast<int>(out.bounds()[0]) % (chunkSize * 8);
-        int leftOverWidth = static_cast<int>(in.bounds()[0]) % 16;
-
-
-        // make sure that the output can hold the input.
-        if (static_cast<int>(out.stride()) < (bitWidth + 7) / 8)
-            throw std::runtime_error(LOCATION);
-
-        // we can handle the case that the output should be truncated, but
-        // not the case that the input is too small. (simple call this function
-        // with a smaller out.bounds()[0], since thats "free" to do.)
-        if (out.bounds()[0] > in.stride() * 8)
-            throw std::runtime_error(LOCATION);
-
-        union TempObj
-        {
-            //array<block, chunkSize> blks;
-            block blks[chunkSize];
-            //array < array<u8, 16>, chunkSize> bytes;
-            u8 bytes[chunkSize][16];
-        };
-
-        TempObj t;
-
-
-        // some useful constants that we will use
-        auto wStep = 16 * in.stride();
-        auto eightOutSize1 = 8 * out.stride();
-        auto outStart = out.data() + (7) * out.stride();
-        auto step = in.stride();
-        auto
-            step01 = step * 1,
-            step02 = step * 2,
-            step03 = step * 3,
-            step04 = step * 4,
-            step05 = step * 5,
-            step06 = step * 6,
-            step07 = step * 7,
-            step08 = step * 8,
-            step09 = step * 9,
-            step10 = step * 10,
-            step11 = step * 11,
-            step12 = step * 12,
-            step13 = step * 13,
-            step14 = step * 14,
-            step15 = step * 15;
-
-
-        // this is the main loop that gets the best performance (highly vectorized).
-        for (int h = 0; h < subBlockHight; ++h)
-        {
-            // we are concerned with the output rows a range [16 * h, 16 * h + 15]
-
-            for (int w = 0; w < subBlockWidth; ++w)
-            {
-                // we are concerned with the w'th section of 16 bits for the 16 output rows above.
-
-                auto start = in.data() + h * chunkSize + w * wStep;
-
-                auto src00 = start;
-                auto src01 = start + step01;
-                auto src02 = start + step02;
-                auto src03 = start + step03;
-                auto src04 = start + step04;
-                auto src05 = start + step05;
-                auto src06 = start + step06;
-                auto src07 = start + step07;
-                auto src08 = start + step08;
-                auto src09 = start + step09;
-                auto src10 = start + step10;
-                auto src11 = start + step11;
-                auto src12 = start + step12;
-                auto src13 = start + step13;
-                auto src14 = start + step14;
-                auto src15 = start + step15;
-
-                // perform the transpose on the byte level. We will then use
-                // sse instrucitions to get it on the bit level. t.bytes is the
-                // same as a but in a 2D byte view.
-                t.bytes[0][0] = src00[0]; t.bytes[1][0] = src00[1];  t.bytes[2][0] = src00[2]; t.bytes[3][0] = src00[3];   t.bytes[4][0] = src00[4];  t.bytes[5][0] = src00[5];  t.bytes[6][0] = src00[6]; t.bytes[7][0] = src00[7];
-                t.bytes[0][1] = src01[0]; t.bytes[1][1] = src01[1];  t.bytes[2][1] = src01[2]; t.bytes[3][1] = src01[3];   t.bytes[4][1] = src01[4];  t.bytes[5][1] = src01[5];  t.bytes[6][1] = src01[6]; t.bytes[7][1] = src01[7];
-                t.bytes[0][2] = src02[0]; t.bytes[1][2] = src02[1];  t.bytes[2][2] = src02[2]; t.bytes[3][2] = src02[3];   t.bytes[4][2] = src02[4];  t.bytes[5][2] = src02[5];  t.bytes[6][2] = src02[6]; t.bytes[7][2] = src02[7];
-                t.bytes[0][3] = src03[0]; t.bytes[1][3] = src03[1];  t.bytes[2][3] = src03[2]; t.bytes[3][3] = src03[3];   t.bytes[4][3] = src03[4];  t.bytes[5][3] = src03[5];  t.bytes[6][3] = src03[6]; t.bytes[7][3] = src03[7];
-                t.bytes[0][4] = src04[0]; t.bytes[1][4] = src04[1];  t.bytes[2][4] = src04[2]; t.bytes[3][4] = src04[3];   t.bytes[4][4] = src04[4];  t.bytes[5][4] = src04[5];  t.bytes[6][4] = src04[6]; t.bytes[7][4] = src04[7];
-                t.bytes[0][5] = src05[0]; t.bytes[1][5] = src05[1];  t.bytes[2][5] = src05[2]; t.bytes[3][5] = src05[3];   t.bytes[4][5] = src05[4];  t.bytes[5][5] = src05[5];  t.bytes[6][5] = src05[6]; t.bytes[7][5] = src05[7];
-                t.bytes[0][6] = src06[0]; t.bytes[1][6] = src06[1];  t.bytes[2][6] = src06[2]; t.bytes[3][6] = src06[3];   t.bytes[4][6] = src06[4];  t.bytes[5][6] = src06[5];  t.bytes[6][6] = src06[6]; t.bytes[7][6] = src06[7];
-                t.bytes[0][7] = src07[0]; t.bytes[1][7] = src07[1];  t.bytes[2][7] = src07[2]; t.bytes[3][7] = src07[3];   t.bytes[4][7] = src07[4];  t.bytes[5][7] = src07[5];  t.bytes[6][7] = src07[6]; t.bytes[7][7] = src07[7];
-                t.bytes[0][8] = src08[0]; t.bytes[1][8] = src08[1];  t.bytes[2][8] = src08[2]; t.bytes[3][8] = src08[3];   t.bytes[4][8] = src08[4];  t.bytes[5][8] = src08[5];  t.bytes[6][8] = src08[6]; t.bytes[7][8] = src08[7];
-                t.bytes[0][9] = src09[0]; t.bytes[1][9] = src09[1];  t.bytes[2][9] = src09[2]; t.bytes[3][9] = src09[3];   t.bytes[4][9] = src09[4];  t.bytes[5][9] = src09[5];  t.bytes[6][9] = src09[6]; t.bytes[7][9] = src09[7];
-                t.bytes[0][10] = src10[0]; t.bytes[1][10] = src10[1];  t.bytes[2][10] = src10[2]; t.bytes[3][10] = src10[3];   t.bytes[4][10] = src10[4];  t.bytes[5][10] = src10[5];  t.bytes[6][10] = src10[6]; t.bytes[7][10] = src10[7];
-                t.bytes[0][11] = src11[0]; t.bytes[1][11] = src11[1];  t.bytes[2][11] = src11[2]; t.bytes[3][11] = src11[3];   t.bytes[4][11] = src11[4];  t.bytes[5][11] = src11[5];  t.bytes[6][11] = src11[6]; t.bytes[7][11] = src11[7];
-                t.bytes[0][12] = src12[0]; t.bytes[1][12] = src12[1];  t.bytes[2][12] = src12[2]; t.bytes[3][12] = src12[3];   t.bytes[4][12] = src12[4];  t.bytes[5][12] = src12[5];  t.bytes[6][12] = src12[6]; t.bytes[7][12] = src12[7];
-                t.bytes[0][13] = src13[0]; t.bytes[1][13] = src13[1];  t.bytes[2][13] = src13[2]; t.bytes[3][13] = src13[3];   t.bytes[4][13] = src13[4];  t.bytes[5][13] = src13[5];  t.bytes[6][13] = src13[6]; t.bytes[7][13] = src13[7];
-                t.bytes[0][14] = src14[0]; t.bytes[1][14] = src14[1];  t.bytes[2][14] = src14[2]; t.bytes[3][14] = src14[3];   t.bytes[4][14] = src14[4];  t.bytes[5][14] = src14[5];  t.bytes[6][14] = src14[6]; t.bytes[7][14] = src14[7];
-                t.bytes[0][15] = src15[0]; t.bytes[1][15] = src15[1];  t.bytes[2][15] = src15[2]; t.bytes[3][15] = src15[3];   t.bytes[4][15] = src15[4];  t.bytes[5][15] = src15[5];  t.bytes[6][15] = src15[6]; t.bytes[7][15] = src15[7];
-
-                // get pointers to the output.
-                auto out0 = outStart + (chunkSize * h + 0) * eightOutSize1 + w * 2;
-                auto out1 = outStart + (chunkSize * h + 1) * eightOutSize1 + w * 2;
-                auto out2 = outStart + (chunkSize * h + 2) * eightOutSize1 + w * 2;
-                auto out3 = outStart + (chunkSize * h + 3) * eightOutSize1 + w * 2;
-                auto out4 = outStart + (chunkSize * h + 4) * eightOutSize1 + w * 2;
-                auto out5 = outStart + (chunkSize * h + 5) * eightOutSize1 + w * 2;
-                auto out6 = outStart + (chunkSize * h + 6) * eightOutSize1 + w * 2;
-                auto out7 = outStart + (chunkSize * h + 7) * eightOutSize1 + w * 2;
-
-                for (int j = 0; j < 8; j++)
-                {
-                    // use the special movemask_epi8 to perform the final step of that bit-wise tranpose.
-                    // this instruction takes ever 8'th bit (start at idx 7) and moves them into a single
-                    // 16 bit output. Its like shaving off the top bit of each of the 16 bytes.
-                    *(u16*)out0 = t.blks[0].movemask_epi8();
-                    *(u16*)out1 = t.blks[1].movemask_epi8();
-                    *(u16*)out2 = t.blks[2].movemask_epi8();
-                    *(u16*)out3 = t.blks[3].movemask_epi8();
-                    *(u16*)out4 = t.blks[4].movemask_epi8();
-                    *(u16*)out5 = t.blks[5].movemask_epi8();
-                    *(u16*)out6 = t.blks[6].movemask_epi8();
-                    *(u16*)out7 = t.blks[7].movemask_epi8();
-
-                    // step each of out 8 pointer over to the next output row.
-                    out0 -= out.stride();
-                    out1 -= out.stride();
-                    out2 -= out.stride();
-                    out3 -= out.stride();
-                    out4 -= out.stride();
-                    out5 -= out.stride();
-                    out6 -= out.stride();
-                    out7 -= out.stride();
-
-                    // shift the 128 values so that the top bit is now the next one.
-                    t.blks[0] = (t.blks[0] << 1);
-                    t.blks[1] = (t.blks[1] << 1);
-                    t.blks[2] = (t.blks[2] << 1);
-                    t.blks[3] = (t.blks[3] << 1);
-                    t.blks[4] = (t.blks[4] << 1);
-                    t.blks[5] = (t.blks[5] << 1);
-                    t.blks[6] = (t.blks[6] << 1);
-                    t.blks[7] = (t.blks[7] << 1);
-                }
-            }
-        }
-
-        // this is a special case there we dont have chunkSize bytes of input column left.
-        // because of this, the vectorized code above does not work and we instead so thing
-        // one byte as a time.
-
-        // hhEnd denotes how many bytes are left [0,8).
-        auto hhEnd = (leftOverHeight + 7) / 8;
-
-        // the last byte might be only part of a byte, so we also account for this
-        auto lastSkip = (8 - leftOverHeight % 8) % 8;
-
-        for (int hh = 0; hh < hhEnd; ++hh)
-        {
-            // compute those parameters that determine if this is the last byte
-            // and that its a partial byte meaning that the last so mant output
-            // rows  should not be written to.
-            auto skip = hh == (hhEnd - 1) ? lastSkip : 0;
-            auto rem = 8 - skip;
-
-            for (int w = 0; w < subBlockWidth; ++w)
-            {
-
-                auto start = in.data() + subBlockHight * chunkSize + hh + w * wStep;
-
-                t.bytes[0][0] = *(start);
-                t.bytes[0][1] = *(start + step01);
-                t.bytes[0][2] = *(start + step02);
-                t.bytes[0][3] = *(start + step03);
-                t.bytes[0][4] = *(start + step04);
-                t.bytes[0][5] = *(start + step05);
-                t.bytes[0][6] = *(start + step06);
-                t.bytes[0][7] = *(start + step07);
-                t.bytes[0][8] = *(start + step08);
-                t.bytes[0][9] = *(start + step09);
-                t.bytes[0][10] = *(start + step10);
-                t.bytes[0][11] = *(start + step11);
-                t.bytes[0][12] = *(start + step12);
-                t.bytes[0][13] = *(start + step13);
-                t.bytes[0][14] = *(start + step14);
-                t.bytes[0][15] = *(start + step15);
-
-
-                auto out0 = outStart + (chunkSize * subBlockHight + hh) * 8 * out.stride() + w * 2;
-
-                out0 -= out.stride() * skip;
-                t.blks[0] = (t.blks[0] << int( skip));
-
-                for (int j = 0; j < rem; j++)
-                {
-                    *(u16*)out0 = t.blks[0].movemask_epi8();
-
-                    out0 -= out.stride();
-
-                    t.blks[0] = (t.blks[0] << 1);
-                }
-            }
-        }
-
-        // this is a special case where the input column count was not a multiple of 16.
-        // For this case, we use
-        if (leftOverWidth)
-        {
-            for (int h = 0; h < subBlockHight; ++h)
-            {
-                // we are concerned with the output rows a range [16 * h, 16 * h + 15]
-
-                auto start = in.data() + h * chunkSize + subBlockWidth * wStep;
-
-                std::array<u8*, 16> src {
-                    start, start + step01, start + step02, start + step03, start + step04, start + step05,
-                    start + step06, start + step07, start + step08, start + step09, start + step10,
-                    start + step11, start + step12, start + step13, start + step14, start + step15
-                };
-
-                memset(t.blks, 0,sizeof(t));
-                for (int i = 0; i < leftOverWidth; ++i)
-                {
-                    t.bytes[0][i] = src[i][0];
-                    t.bytes[1][i] = src[i][1];
-                    t.bytes[2][i] = src[i][2];
-                    t.bytes[3][i] = src[i][3];
-                    t.bytes[4][i] = src[i][4];
-                    t.bytes[5][i] = src[i][5];
-                    t.bytes[6][i] = src[i][6];
-                    t.bytes[7][i] = src[i][7];
-                }
-
-                auto out0 = outStart + (chunkSize * h + 0) * eightOutSize1 + subBlockWidth * 2;
-                auto out1 = outStart + (chunkSize * h + 1) * eightOutSize1 + subBlockWidth * 2;
-                auto out2 = outStart + (chunkSize * h + 2) * eightOutSize1 + subBlockWidth * 2;
-                auto out3 = outStart + (chunkSize * h + 3) * eightOutSize1 + subBlockWidth * 2;
-                auto out4 = outStart + (chunkSize * h + 4) * eightOutSize1 + subBlockWidth * 2;
-                auto out5 = outStart + (chunkSize * h + 5) * eightOutSize1 + subBlockWidth * 2;
-                auto out6 = outStart + (chunkSize * h + 6) * eightOutSize1 + subBlockWidth * 2;
-                auto out7 = outStart + (chunkSize * h + 7) * eightOutSize1 + subBlockWidth * 2;
-
-                if (leftOverWidth <= 8)
-                {
-                    for (int j = 0; j < 8; j++)
-                    {
-                        *out0 = t.blks[0].movemask_epi8();
-                        *out1 = t.blks[1].movemask_epi8();
-                        *out2 = t.blks[2].movemask_epi8();
-                        *out3 = t.blks[3].movemask_epi8();
-                        *out4 = t.blks[4].movemask_epi8();
-                        *out5 = t.blks[5].movemask_epi8();
-                        *out6 = t.blks[6].movemask_epi8();
-                        *out7 = t.blks[7].movemask_epi8();
-
-                        out0 -= out.stride();
-                        out1 -= out.stride();
-                        out2 -= out.stride();
-                        out3 -= out.stride();
-                        out4 -= out.stride();
-                        out5 -= out.stride();
-                        out6 -= out.stride();
-                        out7 -= out.stride();
-
-                        t.blks[0] = (t.blks[0] << 1);
-                        t.blks[1] = (t.blks[1] << 1);
-                        t.blks[2] = (t.blks[2] << 1);
-                        t.blks[3] = (t.blks[3] << 1);
-                        t.blks[4] = (t.blks[4] << 1);
-                        t.blks[5] = (t.blks[5] << 1);
-                        t.blks[6] = (t.blks[6] << 1);
-                        t.blks[7] = (t.blks[7] << 1);
-                    }
-                }
-                else
-                {
-                    for (int j = 0; j < 8; j++)
-                    {
-                        *(u16*)out0 = t.blks[0].movemask_epi8();
-                        *(u16*)out1 = t.blks[1].movemask_epi8();
-                        *(u16*)out2 = t.blks[2].movemask_epi8();
-                        *(u16*)out3 = t.blks[3].movemask_epi8();
-                        *(u16*)out4 = t.blks[4].movemask_epi8();
-                        *(u16*)out5 = t.blks[5].movemask_epi8();
-                        *(u16*)out6 = t.blks[6].movemask_epi8();
-                        *(u16*)out7 = t.blks[7].movemask_epi8();
-
-                        out0 -= out.stride();
-                        out1 -= out.stride();
-                        out2 -= out.stride();
-                        out3 -= out.stride();
-                        out4 -= out.stride();
-                        out5 -= out.stride();
-                        out6 -= out.stride();
-                        out7 -= out.stride();
-
-                        t.blks[0] = (t.blks[0] << 1);
-                        t.blks[1] = (t.blks[1] << 1);
-                        t.blks[2] = (t.blks[2] << 1);
-                        t.blks[3] = (t.blks[3] << 1);
-                        t.blks[4] = (t.blks[4] << 1);
-                        t.blks[5] = (t.blks[5] << 1);
-                        t.blks[6] = (t.blks[6] << 1);
-                        t.blks[7] = (t.blks[7] << 1);
-                    }
-                }
-            }
-
-            //auto hhEnd = (leftOverHeight + 7) / 8;
-            //auto lastSkip = (8 - leftOverHeight % 8) % 8;
-            for (int hh = 0; hh < hhEnd; ++hh)
-            {
-                auto skip = hh == (hhEnd - 1) ? lastSkip : 0;
-                auto rem = 8 - skip;
-
-                // we are concerned with the output rows a range [16 * h, 16 * h + 15]
-                auto w = subBlockWidth;
-
-                auto start = in.data() + subBlockHight * chunkSize + hh + w * wStep;
-
-                std::array<u8*, 16> src{
-                    start, start + step01, start + step02, start + step03, start + step04, start + step05,
-                    start + step06, start + step07, start + step08, start + step09, start + step10,
-                    start + step11, start + step12, start + step13, start + step14, start + step15
-                };
-
-
-                t.blks[0] = ZeroBlock;
-                for (int i = 0; i < leftOverWidth; ++i)
-                {
-                    t.bytes[0][i] = src[i][0];
-                }
-
-                auto out0 = outStart + (chunkSize * subBlockHight + hh) * 8 * out.stride() + w * 2;
-
-                out0 -= out.stride() * skip;
-                t.blks[0] = (t.blks[0] << int( skip));
-
-                for (int j = 0; j < rem; j++)
-                {
-                    if (leftOverWidth > 8)
-                    {
-                        *(u16*)out0 = t.blks[0].movemask_epi8();
-                    }
-                    else
-                    {
-                        *out0 = t.blks[0].movemask_epi8();
-                    }
-
-                    out0 -= out.stride();
-
-                    t.blks[0] = (t.blks[0] << 1);
-                }
-            }
-        }
-    }
-
-
-
-
-    void sse_transpose128(block* inOut)
-    {
-        array<block, 2> a, b;
-
-        for (int j = 0; j < 8; j++)
-        {
-            sse_loadSubSquare(inOut, a, j, j);
-            sse_transposeSubSquare(inOut, a, j, j);
-
-            for (int k = 0; k < j; k++)
-            {
-                sse_loadSubSquare(inOut, a, k, j);
-                sse_loadSubSquare(inOut, b, j, k);
-                sse_transposeSubSquare(inOut, a, j, k);
-                sse_transposeSubSquare(inOut, b, k, j);
-            }
-        }
-    }
-
-
-
-
-    inline void sse_loadSubSquarex(array<array<block, 8>, 128>& in, array<block, 2>& out, u64 x, u64 y, u64 i)
-    {
-        typedef array<array<u8, 16>, 2> OUT_t;
-        typedef array<array<u8, 128>, 128> IN_t;
-
-        static_assert(sizeof(OUT_t) == sizeof(array<block, 2>), "");
-        static_assert(sizeof(IN_t) == sizeof(array<array<block, 8>, 128>), "");
-
-        OUT_t& outByteView = *(OUT_t*)&out;
-        IN_t& inByteView = *(IN_t*)&in;
-
-        auto x16 = (x * 16);
-
-        auto i16y2 = (i * 16) + 2 * y;
-        auto i16y21 = (i * 16) + 2 * y + 1;
-
-
-        outByteView[0][0] = inByteView[x16 + 0][i16y2];
-        outByteView[1][0] = inByteView[x16 + 0][i16y21];
-        outByteView[0][1] = inByteView[x16 + 1][i16y2];
-        outByteView[1][1] = inByteView[x16 + 1][i16y21];
-        outByteView[0][2] = inByteView[x16 + 2][i16y2];
-        outByteView[1][2] = inByteView[x16 + 2][i16y21];
-        outByteView[0][3] = inByteView[x16 + 3][i16y2];
-        outByteView[1][3] = inByteView[x16 + 3][i16y21];
-        outByteView[0][4] = inByteView[x16 + 4][i16y2];
-        outByteView[1][4] = inByteView[x16 + 4][i16y21];
-        outByteView[0][5] = inByteView[x16 + 5][i16y2];
-        outByteView[1][5] = inByteView[x16 + 5][i16y21];
-        outByteView[0][6] = inByteView[x16 + 6][i16y2];
-        outByteView[1][6] = inByteView[x16 + 6][i16y21];
-        outByteView[0][7] = inByteView[x16 + 7][i16y2];
-        outByteView[1][7] = inByteView[x16 + 7][i16y21];
-        outByteView[0][8] = inByteView[x16 + 8][i16y2];
-        outByteView[1][8] = inByteView[x16 + 8][i16y21];
-        outByteView[0][9] = inByteView[x16 + 9][i16y2];
-        outByteView[1][9] = inByteView[x16 + 9][i16y21];
-        outByteView[0][10] = inByteView[x16 + 10][i16y2];
-        outByteView[1][10] = inByteView[x16 + 10][i16y21];
-        outByteView[0][11] = inByteView[x16 + 11][i16y2];
-        outByteView[1][11] = inByteView[x16 + 11][i16y21];
-        outByteView[0][12] = inByteView[x16 + 12][i16y2];
-        outByteView[1][12] = inByteView[x16 + 12][i16y21];
-        outByteView[0][13] = inByteView[x16 + 13][i16y2];
-        outByteView[1][13] = inByteView[x16 + 13][i16y21];
-        outByteView[0][14] = inByteView[x16 + 14][i16y2];
-        outByteView[1][14] = inByteView[x16 + 14][i16y21];
-        outByteView[0][15] = inByteView[x16 + 15][i16y2];
-        outByteView[1][15] = inByteView[x16 + 15][i16y21];
-
-    }
-
-
-
-    inline void sse_transposeSubSquarex(array<array<block, 8>, 128>& out, array<block, 2>& in, u64 x, u64 y, u64 i)
-    {
-        static_assert(sizeof(array<array<u16, 64>, 128>) == sizeof(array<array<block, 8>, 128>), "");
-
-        array<array<u16, 64>, 128>& outU16View = *(array<array<u16, 64>, 128>*)&out;
-
-        auto i8y = i * 8 + y;
-        auto x16_7 = x * 16 + 7;
-        auto x16_15 = x * 16 + 15;
-
-        block b0 = (in[0] << 0);
-        block b1 = (in[0] << 1);
-        block b2 = (in[0] << 2);
-        block b3 = (in[0] << 3);
-        block b4 = (in[0] << 4);
-        block b5 = (in[0] << 5);
-        block b6 = (in[0] << 6);
-        block b7 = (in[0] << 7);
-
-        outU16View[x16_7 - 0][i8y] = b0.movemask_epi8();
-        outU16View[x16_7 - 1][i8y] = b1.movemask_epi8();
-        outU16View[x16_7 - 2][i8y] = b2.movemask_epi8();
-        outU16View[x16_7 - 3][i8y] = b3.movemask_epi8();
-        outU16View[x16_7 - 4][i8y] = b4.movemask_epi8();
-        outU16View[x16_7 - 5][i8y] = b5.movemask_epi8();
-        outU16View[x16_7 - 6][i8y] = b6.movemask_epi8();
-        outU16View[x16_7 - 7][i8y] = b7.movemask_epi8();
-
-        b0 = (in[1] << 0);
-        b1 = (in[1] << 1);
-        b2 = (in[1] << 2);
-        b3 = (in[1] << 3);
-        b4 = (in[1] << 4);
-        b5 = (in[1] << 5);
-        b6 = (in[1] << 6);
-        b7 = (in[1] << 7);
-
-        outU16View[x16_15 - 0][i8y] = b0.movemask_epi8();
-        outU16View[x16_15 - 1][i8y] = b1.movemask_epi8();
-        outU16View[x16_15 - 2][i8y] = b2.movemask_epi8();
-        outU16View[x16_15 - 3][i8y] = b3.movemask_epi8();
-        outU16View[x16_15 - 4][i8y] = b4.movemask_epi8();
-        outU16View[x16_15 - 5][i8y] = b5.movemask_epi8();
-        outU16View[x16_15 - 6][i8y] = b6.movemask_epi8();
-        outU16View[x16_15 - 7][i8y] = b7.movemask_epi8();
-
-    }
-
-
-    // we have long rows of contiguous data data, 128 columns
-    void sse_transpose128x1024(array<array<block, 8>, 128>& inOut)
-    {
-        array<block, 2> a, b;
-
-        for (int i = 0; i < 8; ++i)
-        {
-            for (int j = 0; j < 8; j++)
-            {
-                sse_loadSubSquarex(inOut, a, j, j, i);
-                sse_transposeSubSquarex(inOut, a, j, j, i);
-
-                for (int k = 0; k < j; k++)
-                {
-                    sse_loadSubSquarex(inOut, a, k, j, i);
-                    sse_loadSubSquarex(inOut, b, j, k, i);
-                    sse_transposeSubSquarex(inOut, a, j, k, i);
-                    sse_transposeSubSquarex(inOut, b, k, j, i);
-                }
-            }
-
-        }
-
-
-    }
-#endif
-
-#ifdef OC_ENABLE_AVX2
-    // Templates are used for loop unrolling.
-
-    // Base case for the following function.
-    template<size_t blockSizeShift, size_t blockRowsShift, size_t j = 0>
-    static TRY_FORCEINLINE typename std::enable_if<j == (1 << blockSizeShift)>::type
-    avx_transpose_block_iter1(__m256i* inOut) {}
-
-    // Transpose the order of the 2^blockSizeShift by 2^blockSizeShift blocks (but not within each
-    // block) within each 2^(blockSizeShift+1) by 2^(blockSizeShift+1) matrix in a nRows by 2^7
-    // matrix. Only handles the first two rows out of every 2^blockRowsShift rows in each block,
-    // starting j * 2^blockRowsShift rows into the block. When blockRowsShift == 1 this does the
-    // transposes within the 2 by 2 blocks as well.
-    template<size_t blockSizeShift, size_t blockRowsShift, size_t j = 0>
-    static TRY_FORCEINLINE typename std::enable_if<
-        (j < (1 << blockSizeShift)) && (blockSizeShift > 0) && (blockSizeShift < 6) &&
-        (blockRowsShift >= 1)
-    >::type avx_transpose_block_iter1(__m256i* inOut)
-    {
-        avx_transpose_block_iter1<blockSizeShift, blockRowsShift, j + (1 << blockRowsShift)>(inOut);
-
-        // Mask consisting of alternating 2^blockSizeShift 0s and 2^blockSizeShift 1s. Least
-        // significant bit is 0.
-        u64 mask = ((u64) -1) << 32;
-        for (int k = 4; k >= (int) blockSizeShift; --k)
-            mask = mask ^ (mask >> (1 << k));
-
-        __m256i& x = inOut[j / 2];
-        __m256i& y = inOut[j / 2 + (1 << (blockSizeShift - 1))];
-
-        // Handle the 2x2 blocks as well. Each block is within a single 256-bit vector, so it works
-        // differently from the other cases.
-        if (blockSizeShift == 1)
-        {
-            // transpose 256 bit blocks so that two can be done in parallel.
-            __m256i u = _mm256_permute2x128_si256(x, y, 0x20);
-            __m256i v = _mm256_permute2x128_si256(x, y, 0x31);
-
-            __m256i diff = _mm256_xor_si256(u, _mm256_slli_epi16(v, 1));
-            diff = _mm256_and_si256(diff, _mm256_set1_epi16(0xaaaa));
-            u = _mm256_xor_si256(u, diff);
-            v = _mm256_xor_si256(v, _mm256_srli_epi16(diff, 1));
-
-            // Transpose again to switch back.
-            x = _mm256_permute2x128_si256(u, v, 0x20);
-            y = _mm256_permute2x128_si256(u, v, 0x31);
-        }
-
-        __m256i diff = _mm256_xor_si256(x, _mm256_slli_epi64(y, (u64) 1 << blockSizeShift));
-        diff = _mm256_and_si256(diff, _mm256_set1_epi64x(mask));
-        x = _mm256_xor_si256(x, diff);
-        y = _mm256_xor_si256(y, _mm256_srli_epi64(diff, (u64) 1 << blockSizeShift));
-    }
-
-    // Special case to use the unpack* instructions.
-    template<size_t blockSizeShift, size_t blockRowsShift, size_t j = 0>
-    static TRY_FORCEINLINE typename std::enable_if<
-        (j < (1 << blockSizeShift)) && (blockSizeShift == 6)
-    >::type avx_transpose_block_iter1(__m256i* inOut)
-    {
-        avx_transpose_block_iter1<blockSizeShift, blockRowsShift, j + (1 << blockRowsShift)>(inOut);
-
-        __m256i& x = inOut[j / 2];
-        __m256i& y = inOut[j / 2 + (1 << (blockSizeShift - 1))];
-        __m256i outX = _mm256_unpacklo_epi64(x, y);
-        __m256i outY = _mm256_unpackhi_epi64(x, y);
-        x = outX;
-        y = outY;
-    }
-
-    // Base case for the following function.
-    template<size_t blockSizeShift, size_t blockRowsShift, size_t nRows>
-    static TRY_FORCEINLINE typename std::enable_if<nRows == 0>::type
-    avx_transpose_block_iter2(__m256i* inOut) {}
-
-    // Transpose the order of the 2^blockSizeShift by 2^blockSizeShift blocks (but not within each
-    // block) within each 2^(blockSizeShift+1) by 2^(blockSizeShift+1) matrix in a nRows by 2^7
-    // matrix. Only handles the first two rows out of every 2^blockRowsShift rows in each block.
-    // When blockRowsShift == 1 this does the transposes within the 2 by 2 blocks as well.
-    template<size_t blockSizeShift, size_t blockRowsShift, size_t nRows>
-    static TRY_FORCEINLINE typename std::enable_if<(nRows > 0)>::type
-    avx_transpose_block_iter2(__m256i* inOut)
-    {
-        constexpr size_t matSize = 1 << (blockSizeShift + 1);
-        static_assert(nRows % matSize == 0, "Can't transpose a fractional number of matrices");
-
-        constexpr size_t i = nRows - matSize;
-        avx_transpose_block_iter2<blockSizeShift, blockRowsShift, i>(inOut);
-        avx_transpose_block_iter1<blockSizeShift, blockRowsShift>(inOut + i / 2);
-    }
-
-    // Base case for the following function.
-    template<size_t blockSizeShift, size_t matSizeShift, size_t blockRowsShift, size_t matRowsShift>
-    static TRY_FORCEINLINE typename std::enable_if<blockSizeShift == matSizeShift>::type
-    avx_transpose_block(__m256i* inOut) {}
-
-    // Transpose the order of the 2^blockSizeShift by 2^blockSizeShift blocks (but not within each
-    // block) within each 2^matSizeShift by 2^matSizeShift matrix in a 2^(matSizeShift +
-    // matRowsShift) by 2^7 matrix. Only handles the first two rows out of every 2^blockRowsShift
-    // rows in each block. When blockRowsShift == 1 this does the transposes within the 2 by 2
-    // blocks as well.
-    template<size_t blockSizeShift, size_t matSizeShift, size_t blockRowsShift, size_t matRowsShift>
-    static TRY_FORCEINLINE typename std::enable_if<(blockSizeShift < matSizeShift)>::type
-    avx_transpose_block(__m256i* inOut)
-    {
-        avx_transpose_block_iter2<
-            blockSizeShift, blockRowsShift, (1 << (matRowsShift + matSizeShift))>(inOut);
-        avx_transpose_block<blockSizeShift + 1, matSizeShift, blockRowsShift, matRowsShift>(inOut);
-    }
-
-    static constexpr size_t avxBlockShift = 4;
-    static constexpr size_t avxBlockSize = 1 << avxBlockShift;
-
-    // Base case for the following function.
-    template<size_t iter = 7>
-    static TRY_FORCEINLINE typename std::enable_if<iter <= avxBlockShift + 1>::type
-    avx_transpose(__m256i* inOut)
-    {
-        for (size_t i = 0; i < 64; i += avxBlockSize)
-            avx_transpose_block<1, iter, 1, avxBlockShift + 1 - iter>(inOut + i);
-    }
-
-    // Algorithm roughly from "Extension of Eklundh's matrix transposition algorithm and its
-    // application in digital image processing". Transpose each block of size 2^iter by 2^iter
-    // inside a 2^7 by 2^7 matrix.
-    template<size_t iter = 7>
-    static TRY_FORCEINLINE typename std::enable_if<(iter > avxBlockShift + 1)>::type
-    avx_transpose(__m256i* inOut)
-    {
-        avx_transpose<iter - avxBlockShift>(inOut);
-
-        constexpr size_t blockSizeShift = iter - avxBlockShift;
-        size_t mask = (1 << (iter - 1)) - (1 << (blockSizeShift - 1));
-        if (iter == 7)
-            // Simpler (but equivalent) iteration for when iter == 7, which means that it doesn't
-            // need to count on both sides of the range of bits specified in mask.
-            for (size_t i = 0; i < (1 << (blockSizeShift - 1)); ++i)
-                avx_transpose_block<blockSizeShift, iter, blockSizeShift, 0>(inOut + i);
-        else
-            // Iteration trick adapted from "Hacker's Delight".
-            for (size_t i = 0; i < 64; i = (i + mask + 1) & ~mask)
-                avx_transpose_block<blockSizeShift, iter, blockSizeShift, 0>(inOut + i);
-    }
-
-    void avx_transpose128(block* inOut)
-    {
-        avx_transpose((__m256i*) inOut);
-    }
-#endif
-}
-
-
-
+#include "Tools.h"
+#include <type_traits>
+#include <cryptoTools/Common/Defines.h>
+#include <cryptoTools/Common/MatrixView.h>
+#ifndef _MSC_VER
+#include <x86intrin.h>
+#endif
+
+#ifdef OC_ENABLE_SSE2
+#include <wmmintrin.h>
+#endif
+#ifdef OC_ENABLE_AVX2
+#include <immintrin.h>
+#endif
+
+#include <cryptoTools/Common/BitVector.h>
+#include <cryptoTools/Common/Log.h>
+#include "libOTe/Tools/Tools.h"
+using std::array;
+
+namespace osuCrypto {
+
+
+    //bool gUseBgicksPprf(true);
+
+//using namespace std;
+
+// Utility function to do modular exponentiation.
+// It returns (x^y) % p
+    u64 power(u64 x, u64 y, u64 p)
+    {
+        u64 res = 1;      // Initialize result
+        x = x % p;  // Update x if it is more than or
+                    // equal to p
+        while (y > 0)
+        {
+            // If y is odd, multiply x with result
+            if (y & 1)
+                res = (res * x) % p;
+
+            // y must be even now
+            y = y >> 1; // y = y/2
+            x = (x * x) % p;
+        }
+        return res;
+    }
+
+    // This function is called for all k trials. It returns
+    // false if n is composite and returns false if n is
+    // probably prime.
+    // d is an odd number such that  d*2<sup>r</sup> = n-1
+    // for some r >= 1
+    bool millerTest(u64 d, PRNG& prng, u64 n)
+    {
+        // Pick a random number in [2..n-2]
+        // Corner cases make sure that n > 4
+        u64 a = 2 + prng.get<u64>() % (n - 4);
+
+        // Compute a^d % n
+        u64 x = power(a, d, n);
+
+        if (x == 1 || x == n - 1)
+            return true;
+
+        // Keep squaring x while one of the following doesn't
+        // happen
+        // (i)   d does not reach n-1
+        // (ii)  (x^2) % n is not 1
+        // (iii) (x^2) % n is not n-1
+        while (d != n - 1)
+        {
+            x = (x * x) % n;
+            d *= 2;
+
+            if (x == 1)     return false;
+            if (x == n - 1) return true;
+        }
+
+        // Return composite
+        return false;
+    }
+
+    // It returns false if n is composite and returns true if n
+    // is probably prime.  k is an input parameter that determines
+    // accuracy level. Higher value of k indicates more accuracy.
+    bool isPrime(u64 n, PRNG& prng, u64 k)
+    {
+        // Corner cases
+        if (n <= 1 || n == 4)  return false;
+        if (n <= 3) return true;
+
+        // Find r such that n = 2^d * r + 1 for some r >= 1
+        u64 d = n - 1;
+        while (d % 2 == 0)
+            d /= 2;
+
+        // Iterate given nber of 'k' times
+        for (u64 i = 0; i < k; i++)
+            if (!millerTest(d, prng, n))
+                return false;
+
+        return true;
+    }
+
+    bool isPrime(u64 n)
+    {
+        PRNG prng(ZeroBlock);
+        return isPrime(n, prng);
+    }
+
+
+    u64 nextPrime(u64 n)
+    {
+        PRNG prng(ZeroBlock);
+
+        while (isPrime(n, prng) == false)
+            ++n;
+        return n;
+    }
+
+    void print(array<block, 128>& inOut)
+    {
+        BitVector temp(128);
+
+        for (u64 i = 0; i < 128; ++i)
+        {
+
+            temp.assign(inOut[i]);
+            std::cout << temp << std::endl;
+        }
+        std::cout << std::endl;
+    }
+
+    u8 getBit(array<block, 128>& inOut, u64 i, u64 j)
+    {
+        BitVector temp(128);
+        temp.assign(inOut[i]);
+
+        return temp[j];
+
+    }
+
+
+    void eklundh_transpose128(block* inOut)
+    {
+        const static u64 TRANSPOSE_MASKS128[7][2] = {
+            { 0x0000000000000000, 0xFFFFFFFFFFFFFFFF },
+            { 0x00000000FFFFFFFF, 0x00000000FFFFFFFF },
+            { 0x0000FFFF0000FFFF, 0x0000FFFF0000FFFF },
+            { 0x00FF00FF00FF00FF, 0x00FF00FF00FF00FF },
+            { 0x0F0F0F0F0F0F0F0F, 0x0F0F0F0F0F0F0F0F },
+            { 0x3333333333333333, 0x3333333333333333 },
+            { 0x5555555555555555, 0x5555555555555555 }
+        };
+
+        u32 width = 64;
+        u32 logn = 7, nswaps = 1;
+
+#ifdef TRANSPOSE_DEBUG
+        stringstream input_ss[128];
+        stringstream output_ss[128];
+#endif
+
+        // now transpose output a-place
+        for (u32 i = 0; i < logn; i++)
+        {
+            u64 mask1 = TRANSPOSE_MASKS128[i][1], mask2 = TRANSPOSE_MASKS128[i][0];
+            u64 inv_mask1 = ~mask1, inv_mask2 = ~mask2;
+
+            // for width >= 64, shift is undefined so treat as h special case
+            // (and avoid branching a inner loop)
+            if (width < 64)
+            {
+                for (u32 j = 0; j < nswaps; j++)
+                {
+                    for (u32 k = 0; k < width; k++)
+                    {
+                        u32 i1 = k + 2 * width*j;
+                        u32 i2 = k + width + 2 * width*j;
+
+                        // t1 is lower 64 bits, t2 is upper 64 bits
+                        // (remember we're transposing a little-endian format)
+                        u64& d1 = ((u64*)&inOut[i1])[0];
+                        u64& d2 = ((u64*)&inOut[i1])[1];
+
+                        u64& dd1 = ((u64*)&inOut[i2])[0];
+                        u64& dd2 = ((u64*)&inOut[i2])[1];
+
+                        u64 t1 = d1;
+                        u64 t2 = d2;
+
+                        u64 tt1 = dd1;
+                        u64 tt2 = dd2;
+
+                        // swap operations due to little endian-ness
+                        d1 = (t1 & mask1) ^ ((tt1 & mask1) << width);
+
+                        d2 = (t2 & mask2) ^
+                            ((tt2 & mask2) << width) ^
+                            ((tt1 & mask1) >> (64 - width));
+
+                        dd1 = (tt1 & inv_mask1) ^
+                            ((t1 & inv_mask1) >> width) ^
+                            ((t2 & inv_mask2)) << (64 - width);
+
+                        dd2 = (tt2 & inv_mask2) ^
+                            ((t2 & inv_mask2) >> width);
+                    }
+                }
+            }
+            else
+            {
+                for (u32 j = 0; j < nswaps; j++)
+                {
+                    for (u32 k = 0; k < width; k++)
+                    {
+                        u32 i1 = k + 2 * width*j;
+                        u32 i2 = k + width + 2 * width*j;
+
+                        // t1 is lower 64 bits, t2 is upper 64 bits
+                        // (remember we're transposing a little-endian format)
+                        u64& d1 = ((u64*)&inOut[i1])[0];
+                        u64& d2 = ((u64*)&inOut[i1])[1];
+
+                        u64& dd1 = ((u64*)&inOut[i2])[0];
+                        u64& dd2 = ((u64*)&inOut[i2])[1];
+
+                        //u64 t1 = d1;
+                        u64 t2 = d2;
+
+                        //u64 tt1 = dd1;
+                        //u64 tt2 = dd2;
+
+                        d1 &= mask1;
+                        d2 = (t2 & mask2) ^
+                            ((dd1 & mask1) >> (64 - width));
+
+                        dd1 = (dd1 & inv_mask1) ^
+                            ((t2 & inv_mask2)) << (64 - width);
+
+                        dd2 &= inv_mask2;
+                    }
+                }
+            }
+            nswaps *= 2;
+            width /= 2;
+        }
+#ifdef TRANSPOSE_DEBUG
+        for (u32 k = 0; k < 128; k++)
+        {
+            for (u32 blkIdx = 0; blkIdx < 128; blkIdx++)
+            {
+                output_ss[blkIdx] << inOut[offset + blkIdx].get_bit(k);
+            }
+        }
+        for (u32 k = 0; k < 128; k++)
+        {
+            if (output_ss[k].str().compare(input_ss[k].str()) != 0)
+            {
+                cerr << "String " << k << " failed. offset = " << offset << endl;
+                exit(1);
+            }
+        }
+        std::cout << "\ttranspose with offset " << offset << " ok\n";
+#endif
+    }
+
+
+
+    void eklundh_transpose128x1024(std::array<std::array<block, 8>, 128>& inOut)
+    {
+
+
+        for (u64 i = 0; i < 8; ++i)
+        {
+            std::array<block, 128> sub;
+            for (u64 j = 0; j < 128; ++j)
+                sub[j] = inOut[j][i];
+
+            eklundh_transpose128(sub.data());
+
+            for (u64 j = 0; j < 128; ++j)
+                inOut[j][i] = sub[j];
+        }
+
+    }
+
+
+
+#ifdef OC_ENABLE_SSE2
+    //  load          column  w,w+1          (byte index)
+    //                   __________________
+    //                  |                  |
+    //                  |                  |
+    //                  |                  |
+    //                  |                  |
+    //  row  16*h,      |     #.#          |
+    //       ...,       |     ...          |
+    //  row  16*(h+1)   |     #.#          |     into  u16OutView  column wise
+    //                  |                  |
+    //                  |                  |
+    //                   ------------------
+    //
+    // note: u16OutView is a 16x16 bit matrix = 16 rows of 2 bytes each.
+    //       u16OutView[0] stores the first column of 16 bytes,
+    //       u16OutView[1] stores the second column of 16 bytes.
+    void sse_loadSubSquare(block* in, array<block, 2>& out, u64 x, u64 y)
+    {
+        static_assert(sizeof(array<array<u8, 16>, 2>) == sizeof(array<block, 2>), "");
+        static_assert(sizeof(array<array<u8, 16>, 128>) == sizeof(array<block, 128>), "");
+
+        array<array<u8, 16>, 2>& outByteView = *(array<array<u8, 16>, 2>*)&out;
+        array<u8, 16>* inByteView = (array<u8, 16>*)in;
+
+        for (int l = 0; l < 16; l++)
+        {
+            outByteView[0][l] = inByteView[16 * x + l][2 * y];
+            outByteView[1][l] = inByteView[16 * x + l][2 * y + 1];
+        }
+    }
+
+
+
+    // given a 16x16 sub square, place its transpose into u16OutView at
+    // rows  16*h, ..., 16 *(h+1)  a byte  columns w, w+1.
+    void sse_transposeSubSquare(block* out, array<block, 2>& in, u64 x, u64 y)
+    {
+        static_assert(sizeof(array<array<u16, 8>, 128>) == sizeof(array<block, 128>), "");
+
+        array<u16, 8>* outU16View = (array<u16, 8>*)out;
+
+
+        for (int j = 0; j < 8; j++)
+        {
+            outU16View[16 * x + 7 - j][y] = in[0].movemask_epi8();
+            outU16View[16 * x + 15 - j][y] = in[1].movemask_epi8();
+
+            in[0] = (in[0] << 1);
+            in[1] = (in[1] << 1);
+        }
+    }
+
+
+    void transpose(const MatrixView<block>& in, const MatrixView<block>& out)
+    {
+        MatrixView<u8> inn((u8*)in.data(), in.bounds()[0], in.stride() * sizeof(block));
+        MatrixView<u8> outt((u8*)out.data(), out.bounds()[0], out.stride() * sizeof(block));
+
+        transpose(inn, outt);
+    }
+
+    void transpose(const MatrixView<u8>& in, const MatrixView<u8>& out)
+    {
+        // the amount of work that we use to vectorize (hard code do not change)
+        static const u64 chunkSize = 8;
+
+        // the number of input columns
+        int bitWidth = static_cast<int>(in.bounds()[0]);
+
+        // In the main loop, we tranpose things in subBlocks. This is how many we have.
+        // a subblock is 16 (bits) columns wide and 64 bits tall
+        int subBlockWidth = bitWidth / 16;
+        int subBlockHight = static_cast<int>(out.bounds()[0]) / (8 * chunkSize);
+
+        // since we allows arbitrary sized inputs, we have to deal with the left overs
+        int leftOverHeight = static_cast<int>(out.bounds()[0]) % (chunkSize * 8);
+        int leftOverWidth = static_cast<int>(in.bounds()[0]) % 16;
+
+
+        // make sure that the output can hold the input.
+        if (static_cast<int>(out.stride()) < (bitWidth + 7) / 8)
+            throw std::runtime_error(LOCATION);
+
+        // we can handle the case that the output should be truncated, but
+        // not the case that the input is too small. (simple call this function
+        // with a smaller out.bounds()[0], since thats "free" to do.)
+        if (out.bounds()[0] > in.stride() * 8)
+            throw std::runtime_error(LOCATION);
+
+        union TempObj
+        {
+            //array<block, chunkSize> blks;
+            block blks[chunkSize];
+            //array < array<u8, 16>, chunkSize> bytes;
+            u8 bytes[chunkSize][16];
+        };
+
+        TempObj t;
+
+
+        // some useful constants that we will use
+        auto wStep = 16 * in.stride();
+        auto eightOutSize1 = 8 * out.stride();
+        auto outStart = out.data() + (7) * out.stride();
+        auto step = in.stride();
+        auto
+            step01 = step * 1,
+            step02 = step * 2,
+            step03 = step * 3,
+            step04 = step * 4,
+            step05 = step * 5,
+            step06 = step * 6,
+            step07 = step * 7,
+            step08 = step * 8,
+            step09 = step * 9,
+            step10 = step * 10,
+            step11 = step * 11,
+            step12 = step * 12,
+            step13 = step * 13,
+            step14 = step * 14,
+            step15 = step * 15;
+
+
+        // this is the main loop that gets the best performance (highly vectorized).
+        for (int h = 0; h < subBlockHight; ++h)
+        {
+            // we are concerned with the output rows a range [16 * h, 16 * h + 15]
+
+            for (int w = 0; w < subBlockWidth; ++w)
+            {
+                // we are concerned with the w'th section of 16 bits for the 16 output rows above.
+
+                auto start = in.data() + h * chunkSize + w * wStep;
+
+                auto src00 = start;
+                auto src01 = start + step01;
+                auto src02 = start + step02;
+                auto src03 = start + step03;
+                auto src04 = start + step04;
+                auto src05 = start + step05;
+                auto src06 = start + step06;
+                auto src07 = start + step07;
+                auto src08 = start + step08;
+                auto src09 = start + step09;
+                auto src10 = start + step10;
+                auto src11 = start + step11;
+                auto src12 = start + step12;
+                auto src13 = start + step13;
+                auto src14 = start + step14;
+                auto src15 = start + step15;
+
+                // perform the transpose on the byte level. We will then use
+                // sse instrucitions to get it on the bit level. t.bytes is the
+                // same as a but in a 2D byte view.
+                t.bytes[0][0] = src00[0]; t.bytes[1][0] = src00[1];  t.bytes[2][0] = src00[2]; t.bytes[3][0] = src00[3];   t.bytes[4][0] = src00[4];  t.bytes[5][0] = src00[5];  t.bytes[6][0] = src00[6]; t.bytes[7][0] = src00[7];
+                t.bytes[0][1] = src01[0]; t.bytes[1][1] = src01[1];  t.bytes[2][1] = src01[2]; t.bytes[3][1] = src01[3];   t.bytes[4][1] = src01[4];  t.bytes[5][1] = src01[5];  t.bytes[6][1] = src01[6]; t.bytes[7][1] = src01[7];
+                t.bytes[0][2] = src02[0]; t.bytes[1][2] = src02[1];  t.bytes[2][2] = src02[2]; t.bytes[3][2] = src02[3];   t.bytes[4][2] = src02[4];  t.bytes[5][2] = src02[5];  t.bytes[6][2] = src02[6]; t.bytes[7][2] = src02[7];
+                t.bytes[0][3] = src03[0]; t.bytes[1][3] = src03[1];  t.bytes[2][3] = src03[2]; t.bytes[3][3] = src03[3];   t.bytes[4][3] = src03[4];  t.bytes[5][3] = src03[5];  t.bytes[6][3] = src03[6]; t.bytes[7][3] = src03[7];
+                t.bytes[0][4] = src04[0]; t.bytes[1][4] = src04[1];  t.bytes[2][4] = src04[2]; t.bytes[3][4] = src04[3];   t.bytes[4][4] = src04[4];  t.bytes[5][4] = src04[5];  t.bytes[6][4] = src04[6]; t.bytes[7][4] = src04[7];
+                t.bytes[0][5] = src05[0]; t.bytes[1][5] = src05[1];  t.bytes[2][5] = src05[2]; t.bytes[3][5] = src05[3];   t.bytes[4][5] = src05[4];  t.bytes[5][5] = src05[5];  t.bytes[6][5] = src05[6]; t.bytes[7][5] = src05[7];
+                t.bytes[0][6] = src06[0]; t.bytes[1][6] = src06[1];  t.bytes[2][6] = src06[2]; t.bytes[3][6] = src06[3];   t.bytes[4][6] = src06[4];  t.bytes[5][6] = src06[5];  t.bytes[6][6] = src06[6]; t.bytes[7][6] = src06[7];
+                t.bytes[0][7] = src07[0]; t.bytes[1][7] = src07[1];  t.bytes[2][7] = src07[2]; t.bytes[3][7] = src07[3];   t.bytes[4][7] = src07[4];  t.bytes[5][7] = src07[5];  t.bytes[6][7] = src07[6]; t.bytes[7][7] = src07[7];
+                t.bytes[0][8] = src08[0]; t.bytes[1][8] = src08[1];  t.bytes[2][8] = src08[2]; t.bytes[3][8] = src08[3];   t.bytes[4][8] = src08[4];  t.bytes[5][8] = src08[5];  t.bytes[6][8] = src08[6]; t.bytes[7][8] = src08[7];
+                t.bytes[0][9] = src09[0]; t.bytes[1][9] = src09[1];  t.bytes[2][9] = src09[2]; t.bytes[3][9] = src09[3];   t.bytes[4][9] = src09[4];  t.bytes[5][9] = src09[5];  t.bytes[6][9] = src09[6]; t.bytes[7][9] = src09[7];
+                t.bytes[0][10] = src10[0]; t.bytes[1][10] = src10[1];  t.bytes[2][10] = src10[2]; t.bytes[3][10] = src10[3];   t.bytes[4][10] = src10[4];  t.bytes[5][10] = src10[5];  t.bytes[6][10] = src10[6]; t.bytes[7][10] = src10[7];
+                t.bytes[0][11] = src11[0]; t.bytes[1][11] = src11[1];  t.bytes[2][11] = src11[2]; t.bytes[3][11] = src11[3];   t.bytes[4][11] = src11[4];  t.bytes[5][11] = src11[5];  t.bytes[6][11] = src11[6]; t.bytes[7][11] = src11[7];
+                t.bytes[0][12] = src12[0]; t.bytes[1][12] = src12[1];  t.bytes[2][12] = src12[2]; t.bytes[3][12] = src12[3];   t.bytes[4][12] = src12[4];  t.bytes[5][12] = src12[5];  t.bytes[6][12] = src12[6]; t.bytes[7][12] = src12[7];
+                t.bytes[0][13] = src13[0]; t.bytes[1][13] = src13[1];  t.bytes[2][13] = src13[2]; t.bytes[3][13] = src13[3];   t.bytes[4][13] = src13[4];  t.bytes[5][13] = src13[5];  t.bytes[6][13] = src13[6]; t.bytes[7][13] = src13[7];
+                t.bytes[0][14] = src14[0]; t.bytes[1][14] = src14[1];  t.bytes[2][14] = src14[2]; t.bytes[3][14] = src14[3];   t.bytes[4][14] = src14[4];  t.bytes[5][14] = src14[5];  t.bytes[6][14] = src14[6]; t.bytes[7][14] = src14[7];
+                t.bytes[0][15] = src15[0]; t.bytes[1][15] = src15[1];  t.bytes[2][15] = src15[2]; t.bytes[3][15] = src15[3];   t.bytes[4][15] = src15[4];  t.bytes[5][15] = src15[5];  t.bytes[6][15] = src15[6]; t.bytes[7][15] = src15[7];
+
+                // get pointers to the output.
+                auto out0 = outStart + (chunkSize * h + 0) * eightOutSize1 + w * 2;
+                auto out1 = outStart + (chunkSize * h + 1) * eightOutSize1 + w * 2;
+                auto out2 = outStart + (chunkSize * h + 2) * eightOutSize1 + w * 2;
+                auto out3 = outStart + (chunkSize * h + 3) * eightOutSize1 + w * 2;
+                auto out4 = outStart + (chunkSize * h + 4) * eightOutSize1 + w * 2;
+                auto out5 = outStart + (chunkSize * h + 5) * eightOutSize1 + w * 2;
+                auto out6 = outStart + (chunkSize * h + 6) * eightOutSize1 + w * 2;
+                auto out7 = outStart + (chunkSize * h + 7) * eightOutSize1 + w * 2;
+
+                for (int j = 0; j < 8; j++)
+                {
+                    // use the special movemask_epi8 to perform the final step of that bit-wise tranpose.
+                    // this instruction takes ever 8'th bit (start at idx 7) and moves them into a single
+                    // 16 bit output. Its like shaving off the top bit of each of the 16 bytes.
+                    *(u16*)out0 = t.blks[0].movemask_epi8();
+                    *(u16*)out1 = t.blks[1].movemask_epi8();
+                    *(u16*)out2 = t.blks[2].movemask_epi8();
+                    *(u16*)out3 = t.blks[3].movemask_epi8();
+                    *(u16*)out4 = t.blks[4].movemask_epi8();
+                    *(u16*)out5 = t.blks[5].movemask_epi8();
+                    *(u16*)out6 = t.blks[6].movemask_epi8();
+                    *(u16*)out7 = t.blks[7].movemask_epi8();
+
+                    // step each of out 8 pointer over to the next output row.
+                    out0 -= out.stride();
+                    out1 -= out.stride();
+                    out2 -= out.stride();
+                    out3 -= out.stride();
+                    out4 -= out.stride();
+                    out5 -= out.stride();
+                    out6 -= out.stride();
+                    out7 -= out.stride();
+
+                    // shift the 128 values so that the top bit is now the next one.
+                    t.blks[0] = (t.blks[0] << 1);
+                    t.blks[1] = (t.blks[1] << 1);
+                    t.blks[2] = (t.blks[2] << 1);
+                    t.blks[3] = (t.blks[3] << 1);
+                    t.blks[4] = (t.blks[4] << 1);
+                    t.blks[5] = (t.blks[5] << 1);
+                    t.blks[6] = (t.blks[6] << 1);
+                    t.blks[7] = (t.blks[7] << 1);
+                }
+            }
+        }
+
+        // this is a special case there we dont have chunkSize bytes of input column left.
+        // because of this, the vectorized code above does not work and we instead so thing
+        // one byte as a time.
+
+        // hhEnd denotes how many bytes are left [0,8).
+        auto hhEnd = (leftOverHeight + 7) / 8;
+
+        // the last byte might be only part of a byte, so we also account for this
+        auto lastSkip = (8 - leftOverHeight % 8) % 8;
+
+        for (int hh = 0; hh < hhEnd; ++hh)
+        {
+            // compute those parameters that determine if this is the last byte
+            // and that its a partial byte meaning that the last so mant output
+            // rows  should not be written to.
+            auto skip = hh == (hhEnd - 1) ? lastSkip : 0;
+            auto rem = 8 - skip;
+
+            for (int w = 0; w < subBlockWidth; ++w)
+            {
+
+                auto start = in.data() + subBlockHight * chunkSize + hh + w * wStep;
+
+                t.bytes[0][0] = *(start);
+                t.bytes[0][1] = *(start + step01);
+                t.bytes[0][2] = *(start + step02);
+                t.bytes[0][3] = *(start + step03);
+                t.bytes[0][4] = *(start + step04);
+                t.bytes[0][5] = *(start + step05);
+                t.bytes[0][6] = *(start + step06);
+                t.bytes[0][7] = *(start + step07);
+                t.bytes[0][8] = *(start + step08);
+                t.bytes[0][9] = *(start + step09);
+                t.bytes[0][10] = *(start + step10);
+                t.bytes[0][11] = *(start + step11);
+                t.bytes[0][12] = *(start + step12);
+                t.bytes[0][13] = *(start + step13);
+                t.bytes[0][14] = *(start + step14);
+                t.bytes[0][15] = *(start + step15);
+
+
+                auto out0 = outStart + (chunkSize * subBlockHight + hh) * 8 * out.stride() + w * 2;
+
+                out0 -= out.stride() * skip;
+                t.blks[0] = (t.blks[0] << int( skip));
+
+                for (int j = 0; j < rem; j++)
+                {
+                    *(u16*)out0 = t.blks[0].movemask_epi8();
+
+                    out0 -= out.stride();
+
+                    t.blks[0] = (t.blks[0] << 1);
+                }
+            }
+        }
+
+        // this is a special case where the input column count was not a multiple of 16.
+        // For this case, we use
+        if (leftOverWidth)
+        {
+            for (int h = 0; h < subBlockHight; ++h)
+            {
+                // we are concerned with the output rows a range [16 * h, 16 * h + 15]
+
+                auto start = in.data() + h * chunkSize + subBlockWidth * wStep;
+
+                std::array<u8*, 16> src {
+                    start, start + step01, start + step02, start + step03, start + step04, start + step05,
+                    start + step06, start + step07, start + step08, start + step09, start + step10,
+                    start + step11, start + step12, start + step13, start + step14, start + step15
+                };
+
+                memset(t.blks, 0,sizeof(t));
+                for (int i = 0; i < leftOverWidth; ++i)
+                {
+                    t.bytes[0][i] = src[i][0];
+                    t.bytes[1][i] = src[i][1];
+                    t.bytes[2][i] = src[i][2];
+                    t.bytes[3][i] = src[i][3];
+                    t.bytes[4][i] = src[i][4];
+                    t.bytes[5][i] = src[i][5];
+                    t.bytes[6][i] = src[i][6];
+                    t.bytes[7][i] = src[i][7];
+                }
+
+                auto out0 = outStart + (chunkSize * h + 0) * eightOutSize1 + subBlockWidth * 2;
+                auto out1 = outStart + (chunkSize * h + 1) * eightOutSize1 + subBlockWidth * 2;
+                auto out2 = outStart + (chunkSize * h + 2) * eightOutSize1 + subBlockWidth * 2;
+                auto out3 = outStart + (chunkSize * h + 3) * eightOutSize1 + subBlockWidth * 2;
+                auto out4 = outStart + (chunkSize * h + 4) * eightOutSize1 + subBlockWidth * 2;
+                auto out5 = outStart + (chunkSize * h + 5) * eightOutSize1 + subBlockWidth * 2;
+                auto out6 = outStart + (chunkSize * h + 6) * eightOutSize1 + subBlockWidth * 2;
+                auto out7 = outStart + (chunkSize * h + 7) * eightOutSize1 + subBlockWidth * 2;
+
+                if (leftOverWidth <= 8)
+                {
+                    for (int j = 0; j < 8; j++)
+                    {
+                        *out0 = t.blks[0].movemask_epi8();
+                        *out1 = t.blks[1].movemask_epi8();
+                        *out2 = t.blks[2].movemask_epi8();
+                        *out3 = t.blks[3].movemask_epi8();
+                        *out4 = t.blks[4].movemask_epi8();
+                        *out5 = t.blks[5].movemask_epi8();
+                        *out6 = t.blks[6].movemask_epi8();
+                        *out7 = t.blks[7].movemask_epi8();
+
+                        out0 -= out.stride();
+                        out1 -= out.stride();
+                        out2 -= out.stride();
+                        out3 -= out.stride();
+                        out4 -= out.stride();
+                        out5 -= out.stride();
+                        out6 -= out.stride();
+                        out7 -= out.stride();
+
+                        t.blks[0] = (t.blks[0] << 1);
+                        t.blks[1] = (t.blks[1] << 1);
+                        t.blks[2] = (t.blks[2] << 1);
+                        t.blks[3] = (t.blks[3] << 1);
+                        t.blks[4] = (t.blks[4] << 1);
+                        t.blks[5] = (t.blks[5] << 1);
+                        t.blks[6] = (t.blks[6] << 1);
+                        t.blks[7] = (t.blks[7] << 1);
+                    }
+                }
+                else
+                {
+                    for (int j = 0; j < 8; j++)
+                    {
+                        *(u16*)out0 = t.blks[0].movemask_epi8();
+                        *(u16*)out1 = t.blks[1].movemask_epi8();
+                        *(u16*)out2 = t.blks[2].movemask_epi8();
+                        *(u16*)out3 = t.blks[3].movemask_epi8();
+                        *(u16*)out4 = t.blks[4].movemask_epi8();
+                        *(u16*)out5 = t.blks[5].movemask_epi8();
+                        *(u16*)out6 = t.blks[6].movemask_epi8();
+                        *(u16*)out7 = t.blks[7].movemask_epi8();
+
+                        out0 -= out.stride();
+                        out1 -= out.stride();
+                        out2 -= out.stride();
+                        out3 -= out.stride();
+                        out4 -= out.stride();
+                        out5 -= out.stride();
+                        out6 -= out.stride();
+                        out7 -= out.stride();
+
+                        t.blks[0] = (t.blks[0] << 1);
+                        t.blks[1] = (t.blks[1] << 1);
+                        t.blks[2] = (t.blks[2] << 1);
+                        t.blks[3] = (t.blks[3] << 1);
+                        t.blks[4] = (t.blks[4] << 1);
+                        t.blks[5] = (t.blks[5] << 1);
+                        t.blks[6] = (t.blks[6] << 1);
+                        t.blks[7] = (t.blks[7] << 1);
+                    }
+                }
+            }
+
+            //auto hhEnd = (leftOverHeight + 7) / 8;
+            //auto lastSkip = (8 - leftOverHeight % 8) % 8;
+            for (int hh = 0; hh < hhEnd; ++hh)
+            {
+                auto skip = hh == (hhEnd - 1) ? lastSkip : 0;
+                auto rem = 8 - skip;
+
+                // we are concerned with the output rows a range [16 * h, 16 * h + 15]
+                auto w = subBlockWidth;
+
+                auto start = in.data() + subBlockHight * chunkSize + hh + w * wStep;
+
+                std::array<u8*, 16> src{
+                    start, start + step01, start + step02, start + step03, start + step04, start + step05,
+                    start + step06, start + step07, start + step08, start + step09, start + step10,
+                    start + step11, start + step12, start + step13, start + step14, start + step15
+                };
+
+
+                t.blks[0] = ZeroBlock;
+                for (int i = 0; i < leftOverWidth; ++i)
+                {
+                    t.bytes[0][i] = src[i][0];
+                }
+
+                auto out0 = outStart + (chunkSize * subBlockHight + hh) * 8 * out.stride() + w * 2;
+
+                out0 -= out.stride() * skip;
+                t.blks[0] = (t.blks[0] << int( skip));
+
+                for (int j = 0; j < rem; j++)
+                {
+                    if (leftOverWidth > 8)
+                    {
+                        *(u16*)out0 = t.blks[0].movemask_epi8();
+                    }
+                    else
+                    {
+                        *out0 = t.blks[0].movemask_epi8();
+                    }
+
+                    out0 -= out.stride();
+
+                    t.blks[0] = (t.blks[0] << 1);
+                }
+            }
+        }
+    }
+
+
+
+
+    void sse_transpose128(block* inOut)
+    {
+        array<block, 2> a, b;
+
+        for (int j = 0; j < 8; j++)
+        {
+            sse_loadSubSquare(inOut, a, j, j);
+            sse_transposeSubSquare(inOut, a, j, j);
+
+            for (int k = 0; k < j; k++)
+            {
+                sse_loadSubSquare(inOut, a, k, j);
+                sse_loadSubSquare(inOut, b, j, k);
+                sse_transposeSubSquare(inOut, a, j, k);
+                sse_transposeSubSquare(inOut, b, k, j);
+            }
+        }
+    }
+
+
+
+
+    inline void sse_loadSubSquarex(array<array<block, 8>, 128>& in, array<block, 2>& out, u64 x, u64 y, u64 i)
+    {
+        typedef array<array<u8, 16>, 2> OUT_t;
+        typedef array<array<u8, 128>, 128> IN_t;
+
+        static_assert(sizeof(OUT_t) == sizeof(array<block, 2>), "");
+        static_assert(sizeof(IN_t) == sizeof(array<array<block, 8>, 128>), "");
+
+        OUT_t& outByteView = *(OUT_t*)&out;
+        IN_t& inByteView = *(IN_t*)&in;
+
+        auto x16 = (x * 16);
+
+        auto i16y2 = (i * 16) + 2 * y;
+        auto i16y21 = (i * 16) + 2 * y + 1;
+
+
+        outByteView[0][0] = inByteView[x16 + 0][i16y2];
+        outByteView[1][0] = inByteView[x16 + 0][i16y21];
+        outByteView[0][1] = inByteView[x16 + 1][i16y2];
+        outByteView[1][1] = inByteView[x16 + 1][i16y21];
+        outByteView[0][2] = inByteView[x16 + 2][i16y2];
+        outByteView[1][2] = inByteView[x16 + 2][i16y21];
+        outByteView[0][3] = inByteView[x16 + 3][i16y2];
+        outByteView[1][3] = inByteView[x16 + 3][i16y21];
+        outByteView[0][4] = inByteView[x16 + 4][i16y2];
+        outByteView[1][4] = inByteView[x16 + 4][i16y21];
+        outByteView[0][5] = inByteView[x16 + 5][i16y2];
+        outByteView[1][5] = inByteView[x16 + 5][i16y21];
+        outByteView[0][6] = inByteView[x16 + 6][i16y2];
+        outByteView[1][6] = inByteView[x16 + 6][i16y21];
+        outByteView[0][7] = inByteView[x16 + 7][i16y2];
+        outByteView[1][7] = inByteView[x16 + 7][i16y21];
+        outByteView[0][8] = inByteView[x16 + 8][i16y2];
+        outByteView[1][8] = inByteView[x16 + 8][i16y21];
+        outByteView[0][9] = inByteView[x16 + 9][i16y2];
+        outByteView[1][9] = inByteView[x16 + 9][i16y21];
+        outByteView[0][10] = inByteView[x16 + 10][i16y2];
+        outByteView[1][10] = inByteView[x16 + 10][i16y21];
+        outByteView[0][11] = inByteView[x16 + 11][i16y2];
+        outByteView[1][11] = inByteView[x16 + 11][i16y21];
+        outByteView[0][12] = inByteView[x16 + 12][i16y2];
+        outByteView[1][12] = inByteView[x16 + 12][i16y21];
+        outByteView[0][13] = inByteView[x16 + 13][i16y2];
+        outByteView[1][13] = inByteView[x16 + 13][i16y21];
+        outByteView[0][14] = inByteView[x16 + 14][i16y2];
+        outByteView[1][14] = inByteView[x16 + 14][i16y21];
+        outByteView[0][15] = inByteView[x16 + 15][i16y2];
+        outByteView[1][15] = inByteView[x16 + 15][i16y21];
+
+    }
+
+
+
+    inline void sse_transposeSubSquarex(array<array<block, 8>, 128>& out, array<block, 2>& in, u64 x, u64 y, u64 i)
+    {
+        static_assert(sizeof(array<array<u16, 64>, 128>) == sizeof(array<array<block, 8>, 128>), "");
+
+        array<array<u16, 64>, 128>& outU16View = *(array<array<u16, 64>, 128>*)&out;
+
+        auto i8y = i * 8 + y;
+        auto x16_7 = x * 16 + 7;
+        auto x16_15 = x * 16 + 15;
+
+        block b0 = (in[0] << 0);
+        block b1 = (in[0] << 1);
+        block b2 = (in[0] << 2);
+        block b3 = (in[0] << 3);
+        block b4 = (in[0] << 4);
+        block b5 = (in[0] << 5);
+        block b6 = (in[0] << 6);
+        block b7 = (in[0] << 7);
+
+        outU16View[x16_7 - 0][i8y] = b0.movemask_epi8();
+        outU16View[x16_7 - 1][i8y] = b1.movemask_epi8();
+        outU16View[x16_7 - 2][i8y] = b2.movemask_epi8();
+        outU16View[x16_7 - 3][i8y] = b3.movemask_epi8();
+        outU16View[x16_7 - 4][i8y] = b4.movemask_epi8();
+        outU16View[x16_7 - 5][i8y] = b5.movemask_epi8();
+        outU16View[x16_7 - 6][i8y] = b6.movemask_epi8();
+        outU16View[x16_7 - 7][i8y] = b7.movemask_epi8();
+
+        b0 = (in[1] << 0);
+        b1 = (in[1] << 1);
+        b2 = (in[1] << 2);
+        b3 = (in[1] << 3);
+        b4 = (in[1] << 4);
+        b5 = (in[1] << 5);
+        b6 = (in[1] << 6);
+        b7 = (in[1] << 7);
+
+        outU16View[x16_15 - 0][i8y] = b0.movemask_epi8();
+        outU16View[x16_15 - 1][i8y] = b1.movemask_epi8();
+        outU16View[x16_15 - 2][i8y] = b2.movemask_epi8();
+        outU16View[x16_15 - 3][i8y] = b3.movemask_epi8();
+        outU16View[x16_15 - 4][i8y] = b4.movemask_epi8();
+        outU16View[x16_15 - 5][i8y] = b5.movemask_epi8();
+        outU16View[x16_15 - 6][i8y] = b6.movemask_epi8();
+        outU16View[x16_15 - 7][i8y] = b7.movemask_epi8();
+
+    }
+
+
+    // we have long rows of contiguous data data, 128 columns
+    void sse_transpose128x1024(array<array<block, 8>, 128>& inOut)
+    {
+        array<block, 2> a, b;
+
+        for (int i = 0; i < 8; ++i)
+        {
+            for (int j = 0; j < 8; j++)
+            {
+                sse_loadSubSquarex(inOut, a, j, j, i);
+                sse_transposeSubSquarex(inOut, a, j, j, i);
+
+                for (int k = 0; k < j; k++)
+                {
+                    sse_loadSubSquarex(inOut, a, k, j, i);
+                    sse_loadSubSquarex(inOut, b, j, k, i);
+                    sse_transposeSubSquarex(inOut, a, j, k, i);
+                    sse_transposeSubSquarex(inOut, b, k, j, i);
+                }
+            }
+
+        }
+
+
+    }
+#endif
+
+#ifdef OC_ENABLE_AVX2
+    // Templates are used for loop unrolling.
+
+    // Base case for the following function.
+    template<size_t blockSizeShift, size_t blockRowsShift, size_t j = 0>
+    static OC_FORCEINLINE typename std::enable_if<j == (1 << blockSizeShift)>::type
+    avx_transpose_block_iter1(__m256i* inOut) {}
+
+    // Transpose the order of the 2^blockSizeShift by 2^blockSizeShift blocks (but not within each
+    // block) within each 2^(blockSizeShift+1) by 2^(blockSizeShift+1) matrix in a nRows by 2^7
+    // matrix. Only handles the first two rows out of every 2^blockRowsShift rows in each block,
+    // starting j * 2^blockRowsShift rows into the block. When blockRowsShift == 1 this does the
+    // transposes within the 2 by 2 blocks as well.
+    template<size_t blockSizeShift, size_t blockRowsShift, size_t j = 0>
+    static OC_FORCEINLINE typename std::enable_if<
+        (j < (1 << blockSizeShift)) && (blockSizeShift > 0) && (blockSizeShift < 6) &&
+        (blockRowsShift >= 1)
+    >::type avx_transpose_block_iter1(__m256i* inOut)
+    {
+        avx_transpose_block_iter1<blockSizeShift, blockRowsShift, j + (1 << blockRowsShift)>(inOut);
+
+        // Mask consisting of alternating 2^blockSizeShift 0s and 2^blockSizeShift 1s. Least
+        // significant bit is 0.
+        u64 mask = ((u64) -1) << 32;
+        for (int k = 4; k >= (int) blockSizeShift; --k)
+            mask = mask ^ (mask >> (1 << k));
+
+        __m256i& x = inOut[j / 2];
+        __m256i& y = inOut[j / 2 + (1 << (blockSizeShift - 1))];
+
+        // Handle the 2x2 blocks as well. Each block is within a single 256-bit vector, so it works
+        // differently from the other cases.
+        if (blockSizeShift == 1)
+        {
+            // transpose 256 bit blocks so that two can be done in parallel.
+            __m256i u = _mm256_permute2x128_si256(x, y, 0x20);
+            __m256i v = _mm256_permute2x128_si256(x, y, 0x31);
+
+            __m256i diff = _mm256_xor_si256(u, _mm256_slli_epi16(v, 1));
+            diff = _mm256_and_si256(diff, _mm256_set1_epi16(0xaaaa));
+            u = _mm256_xor_si256(u, diff);
+            v = _mm256_xor_si256(v, _mm256_srli_epi16(diff, 1));
+
+            // Transpose again to switch back.
+            x = _mm256_permute2x128_si256(u, v, 0x20);
+            y = _mm256_permute2x128_si256(u, v, 0x31);
+        }
+
+        __m256i diff = _mm256_xor_si256(x, _mm256_slli_epi64(y, (u64) 1 << blockSizeShift));
+        diff = _mm256_and_si256(diff, _mm256_set1_epi64x(mask));
+        x = _mm256_xor_si256(x, diff);
+        y = _mm256_xor_si256(y, _mm256_srli_epi64(diff, (u64) 1 << blockSizeShift));
+    }
+
+    // Special case to use the unpack* instructions.
+    template<size_t blockSizeShift, size_t blockRowsShift, size_t j = 0>
+    static OC_FORCEINLINE typename std::enable_if<
+        (j < (1 << blockSizeShift)) && (blockSizeShift == 6)
+    >::type avx_transpose_block_iter1(__m256i* inOut)
+    {
+        avx_transpose_block_iter1<blockSizeShift, blockRowsShift, j + (1 << blockRowsShift)>(inOut);
+
+        __m256i& x = inOut[j / 2];
+        __m256i& y = inOut[j / 2 + (1 << (blockSizeShift - 1))];
+        __m256i outX = _mm256_unpacklo_epi64(x, y);
+        __m256i outY = _mm256_unpackhi_epi64(x, y);
+        x = outX;
+        y = outY;
+    }
+
+    // Base case for the following function.
+    template<size_t blockSizeShift, size_t blockRowsShift, size_t nRows>
+    static OC_FORCEINLINE typename std::enable_if<nRows == 0>::type
+    avx_transpose_block_iter2(__m256i* inOut) {}
+
+    // Transpose the order of the 2^blockSizeShift by 2^blockSizeShift blocks (but not within each
+    // block) within each 2^(blockSizeShift+1) by 2^(blockSizeShift+1) matrix in a nRows by 2^7
+    // matrix. Only handles the first two rows out of every 2^blockRowsShift rows in each block.
+    // When blockRowsShift == 1 this does the transposes within the 2 by 2 blocks as well.
+    template<size_t blockSizeShift, size_t blockRowsShift, size_t nRows>
+    static OC_FORCEINLINE typename std::enable_if<(nRows > 0)>::type
+    avx_transpose_block_iter2(__m256i* inOut)
+    {
+        constexpr size_t matSize = 1 << (blockSizeShift + 1);
+        static_assert(nRows % matSize == 0, "Can't transpose a fractional number of matrices");
+
+        constexpr size_t i = nRows - matSize;
+        avx_transpose_block_iter2<blockSizeShift, blockRowsShift, i>(inOut);
+        avx_transpose_block_iter1<blockSizeShift, blockRowsShift>(inOut + i / 2);
+    }
+
+    // Base case for the following function.
+    template<size_t blockSizeShift, size_t matSizeShift, size_t blockRowsShift, size_t matRowsShift>
+    static OC_FORCEINLINE typename std::enable_if<blockSizeShift == matSizeShift>::type
+    avx_transpose_block(__m256i* inOut) {}
+
+    // Transpose the order of the 2^blockSizeShift by 2^blockSizeShift blocks (but not within each
+    // block) within each 2^matSizeShift by 2^matSizeShift matrix in a 2^(matSizeShift +
+    // matRowsShift) by 2^7 matrix. Only handles the first two rows out of every 2^blockRowsShift
+    // rows in each block. When blockRowsShift == 1 this does the transposes within the 2 by 2
+    // blocks as well.
+    template<size_t blockSizeShift, size_t matSizeShift, size_t blockRowsShift, size_t matRowsShift>
+    static OC_FORCEINLINE typename std::enable_if<(blockSizeShift < matSizeShift)>::type
+    avx_transpose_block(__m256i* inOut)
+    {
+        avx_transpose_block_iter2<
+            blockSizeShift, blockRowsShift, (1 << (matRowsShift + matSizeShift))>(inOut);
+        avx_transpose_block<blockSizeShift + 1, matSizeShift, blockRowsShift, matRowsShift>(inOut);
+    }
+
+    static constexpr size_t avxBlockShift = 4;
+    static constexpr size_t avxBlockSize = 1 << avxBlockShift;
+
+    // Base case for the following function.
+    template<size_t iter = 7>
+    static OC_FORCEINLINE typename std::enable_if<iter <= avxBlockShift + 1>::type
+    avx_transpose(__m256i* inOut)
+    {
+        for (size_t i = 0; i < 64; i += avxBlockSize)
+            avx_transpose_block<1, iter, 1, avxBlockShift + 1 - iter>(inOut + i);
+    }
+
+    // Algorithm roughly from "Extension of Eklundh's matrix transposition algorithm and its
+    // application in digital image processing". Transpose each block of size 2^iter by 2^iter
+    // inside a 2^7 by 2^7 matrix.
+    template<size_t iter = 7>
+    static OC_FORCEINLINE typename std::enable_if<(iter > avxBlockShift + 1)>::type
+    avx_transpose(__m256i* inOut)
+    {
+        avx_transpose<iter - avxBlockShift>(inOut);
+
+        constexpr size_t blockSizeShift = iter - avxBlockShift;
+        size_t mask = (1 << (iter - 1)) - (1 << (blockSizeShift - 1));
+        if (iter == 7)
+            // Simpler (but equivalent) iteration for when iter == 7, which means that it doesn't
+            // need to count on both sides of the range of bits specified in mask.
+            for (size_t i = 0; i < (1 << (blockSizeShift - 1)); ++i)
+                avx_transpose_block<blockSizeShift, iter, blockSizeShift, 0>(inOut + i);
+        else
+            // Iteration trick adapted from "Hacker's Delight".
+            for (size_t i = 0; i < 64; i = (i + mask + 1) & ~mask)
+                avx_transpose_block<blockSizeShift, iter, blockSizeShift, 0>(inOut + i);
+    }
+
+    void avx_transpose128(block* inOut)
+    {
+        avx_transpose((__m256i*) inOut);
+    }
+#endif
+}
+
+
+