#include "SilentPprf.h"
#ifdef ENABLE_SILENTOT

#include <cryptoTools/Common/Log.h>
#include <cryptoTools/Crypto/RandomOracle.h>
#include <libOTe/Tools/Tools.h>
//#define DEBUG_PRINT_PPRF

namespace osuCrypto
{

<<<<<<< HEAD

    SilentMultiPprfSender::SilentMultiPprfSender(u64 domainSize, u64 pointCount)
    {
        configure(domainSize, pointCount);
    }
    void SilentMultiPprfSender::configure(u64 domainSize, u64 pointCount)
    {
        mDomain = domainSize;
        mDepth = log2ceil(mDomain);
        mPntCount = pointCount;
        //mPntCount8 = roundUpTo(pointCount, 8);

        mBaseOTs.resize(0, 0);
    }

    void SilentMultiPprfReceiver::configure(u64 domainSize, u64 pointCount)
    {
        mDomain = domainSize;
        mDepth = log2ceil(mDomain);
        mPntCount = pointCount;

        mBaseOTs.resize(0, 0);
    }

    u64 SilentMultiPprfSender::baseOtCount() const
    {
        return mDepth * mPntCount;
    }
    u64 SilentMultiPprfReceiver::baseOtCount() const
    {
        return mDepth * mPntCount;
    }

    bool SilentMultiPprfSender::hasBaseOts() const
    {
        return mBaseOTs.size();
    }
    bool SilentMultiPprfReceiver::hasBaseOts() const
    {
        return mBaseOTs.size();
    }
    void SilentMultiPprfSender::setBase(span<std::array<block, 2>> baseMessages)
=======
    void SilentMultiPprfSender::setBase(span<const std::array<block, 2>> baseMessages)
>>>>>>> a10ef32b
    {
        if (baseOtCount() != static_cast<u64>(baseMessages.size()))
            throw RTE_LOC;

        mBaseOTs.resize(mPntCount, mDepth);
        for (u64 i = 0; i < static_cast<u64>(mBaseOTs.size()); ++i)
            mBaseOTs(i) = baseMessages[i];
    }

    void SilentMultiPprfReceiver::setBase(span<const block> baseMessages)
    {
        if (baseOtCount() != static_cast<u64>(baseMessages.size()))
            throw RTE_LOC;

<<<<<<< HEAD
        mBaseOTs.resize(mPntCount, mDepth);
        memcpy(mBaseOTs.data(), baseMessages.data(), mBaseOTs.size() * sizeof(block));
    }

    // This function copies the leaf values of the GGM tree 
    // to the output location. There are two modes for this 
    // funcation. If interleaved == false, then each tree is 
    // copied to a different contiguous regious of the output.
    // If interleaved == true, then trees are interleaved such that .... 
=======
        // The OTs are used in blocks of 8, so make sure that there is a whole
        // number of blocks.
        mBaseOTs.resize(roundUpTo(mPntCount, 8), mDepth);
        memcpy(mBaseOTs.data(), baseMessages.data(), baseMessages.size() * sizeof(block));
    }

    // This function copies the leaf values of the GGM tree
    // to the output location. There are two modes for this
    // funcation. If interleaved == false, then each tree is
    // copied to a different contiguous regious of the output.
    // If interleaved == true, then trees are interleaved such that ....
>>>>>>> a10ef32b
    // @lvl         - the GGM tree leafs.
    // @output      - the location that the GGM leafs should be written to.
    // @numTrees    - How many trees there are in total.
    // @tIdx        - the index of the first tree.
    // @oFormat     - do we interleave the output?
    // @mal         - ...
    void copyOut(
        span<std::array<block, 8>> lvl,
        MatrixView<block> output,
        u64 totalTrees,
        u64 tIdx,
        PprfOutputFormat oFormat)
    {

        if (oFormat == PprfOutputFormat::InterleavedTransposed)
        {
            // not having an even (8) number of trees is not supported.
            if (totalTrees % 8)
                throw RTE_LOC;
            if (lvl.size() % 16)
                throw RTE_LOC;

            //
            //auto rowsPer = 16;
            //auto step = lvl.size()

<<<<<<< HEAD
            //auto sectionSize = 

            if (lvl.size() < 16)
                throw RTE_LOC;


            auto setIdx = tIdx / 8;
            auto blocksPerSet = lvl.size() * 8 / 128;



=======
            //auto sectionSize =

            if (lvl.size() < 16)
                throw RTE_LOC;


            auto setIdx = tIdx / 8;
            auto blocksPerSet = lvl.size() * 8 / 128;



>>>>>>> a10ef32b
            auto numSets = totalTrees / 8;
            auto begin = setIdx;
            auto step = numSets;

            if (oFormat == PprfOutputFormat::InterleavedTransposed)
            {
                auto end = std::min<u64>(begin + step * blocksPerSet, output.cols());

                for (u64 i = begin, k = 0; i < end; i += step, ++k)
                {
                    auto& io = *(std::array<block, 128>*)(&lvl[k * 16]);
<<<<<<< HEAD
                    transpose128(io);
=======
                    transpose128(io.data());
>>>>>>> a10ef32b
                    for (u64 j = 0; j < 128; ++j)
                        output(j, i) = io[j];
                }
            }
            else
            {
                // no op
            }


        }
        else if (oFormat == PprfOutputFormat::Plain)
        {

            auto curSize = std::min<u64>(totalTrees - tIdx, 8);
            if (curSize == 8)
            {

                for (u64 i = 0; i < output.rows(); ++i)
                {
                    auto oi = output[i].subspan(tIdx, 8);
                    auto& ii = lvl[i];
                    oi[0] = ii[0];
                    oi[1] = ii[1];
                    oi[2] = ii[2];
                    oi[3] = ii[3];
                    oi[4] = ii[4];
                    oi[5] = ii[5];
                    oi[6] = ii[6];
                    oi[7] = ii[7];
                }
            }
            else
            {
                for (u64 i = 0; i < output.rows(); ++i)
                {
                    auto oi = output[i].subspan(tIdx, curSize);
                    auto& ii = lvl[i];
                    for (u64 j = 0; j < curSize; ++j)
                        oi[j] = ii[j];
                }
            }

        }
<<<<<<< HEAD
=======
        else if (oFormat == PprfOutputFormat::BlockTransposed)
        {

            auto curSize = std::min<u64>(totalTrees - tIdx, 8);
            if (curSize == 8)
            {
                for (u64 i = 0; i < output.cols(); ++i)
                {
                    auto& ii = lvl[i];
                    output(tIdx + 0, i) = ii[0];
                    output(tIdx + 1, i) = ii[1];
                    output(tIdx + 2, i) = ii[2];
                    output(tIdx + 3, i) = ii[3];
                    output(tIdx + 4, i) = ii[4];
                    output(tIdx + 5, i) = ii[5];
                    output(tIdx + 6, i) = ii[6];
                    output(tIdx + 7, i) = ii[7];
                }
            }
            else
            {
                for (u64 i = 0; i < output.cols(); ++i)
                {
                    auto& ii = lvl[i];
                    for (u64 j = 0; j < curSize; ++j)
                        output(tIdx + j, i) = ii[j];
                }
            }

        }
>>>>>>> a10ef32b
        else if (oFormat == PprfOutputFormat::Interleaved)
        {
            // no op
        }
        else
            throw RTE_LOC;
    }

    u64 interleavedPoint(u64 point, u64 treeIdx, u64 totalTrees, u64 domain, PprfOutputFormat format)
    {


        switch (format)
        {
        case osuCrypto::PprfOutputFormat::Interleaved:
        {

            if (domain <= point)
                return ~u64(0);

            auto subTree = treeIdx % 8;
            auto forest = treeIdx / 8;

            return (forest * domain + point) * 8 + subTree;
        }
        break;
        case osuCrypto::PprfOutputFormat::InterleavedTransposed:
        {
            auto numSets = totalTrees / 8;

            auto setIdx = treeIdx / 8;
            auto subIdx = treeIdx % 8;

            auto sectionIdx = point / 16;
            auto posIdx = point % 16;


            auto setOffset = setIdx * 128;
            auto subOffset = subIdx + 8 * posIdx;
            auto secOffset = sectionIdx * numSets * 128;

            return setOffset + subOffset + secOffset;
<<<<<<< HEAD
        }
        default:
            throw RTE_LOC;
            break;
        }
=======
        }
        default:
            throw RTE_LOC;
            break;
        }
>>>>>>> a10ef32b
        //auto totalTrees = points.size();

    }

    void interleavedPoints(span<u64> points, u64 domain, PprfOutputFormat format)
    {

        for (i64 i = 0; i < points.size(); ++i)
        {
            points[i] = interleavedPoint(points[i], i, points.size(), domain, format);
        }
    }

    u64 getActivePath(const span<u8>& choiceBits)
    {
        u64 point = 0;
        for (i64 i = 0; i < choiceBits.size(); ++i)
        {
            auto shift = choiceBits.size() - i - 1;

            point |= u64(1 ^ choiceBits[i]) << shift;
        }
        return point;
    }

    void SilentMultiPprfReceiver::getPoints(span<u64> points, PprfOutputFormat format)
    {

        switch (format)
        {
        case PprfOutputFormat::Plain:
<<<<<<< HEAD
=======
        case PprfOutputFormat::BlockTransposed:
>>>>>>> a10ef32b

            memset(points.data(), 0, points.size() * sizeof(u64));
            for (u64 j = 0; j < mPntCount; ++j)
            {
                points[j] = getActivePath(mBaseChoices[j]);
            }

            break;
        case PprfOutputFormat::InterleavedTransposed:
        case PprfOutputFormat::Interleaved:

            if ((u64)points.size() != mPntCount)
                throw RTE_LOC;
            if (points.size() % 8)
                throw RTE_LOC;

            getPoints(points, PprfOutputFormat::Plain);
            interleavedPoints(points, mDomain, format);

            break;
        default:
            throw RTE_LOC;
            break;
        }
    }


    BitVector SilentMultiPprfReceiver::sampleChoiceBits(u64 modulus, PprfOutputFormat format, PRNG& prng)
    {
        BitVector choices(mPntCount * mDepth);

<<<<<<< HEAD
        mBaseChoices.resize(mPntCount, mDepth);
=======
        // The points are read in blocks of 8, so make sure that there is a
        // whole number of blocks.
        mBaseChoices.resize(roundUpTo(mPntCount, 8), mDepth);
>>>>>>> a10ef32b
        for (u64 i = 0; i < mPntCount; ++i)
        {
            u64 idx;
            switch (format)
            {
            case osuCrypto::PprfOutputFormat::Plain:
<<<<<<< HEAD
=======
            case osuCrypto::PprfOutputFormat::BlockTransposed:
>>>>>>> a10ef32b
                do {
                    for (u64 j = 0; j < mDepth; ++j)
                        mBaseChoices(i, j) = prng.getBit();
                    idx = getActivePath(mBaseChoices[i]);
                } while (idx >= modulus);

                break;
            case osuCrypto::PprfOutputFormat::Interleaved:
            case osuCrypto::PprfOutputFormat::InterleavedTransposed:

                // make sure that atleast the first element of this tree
                // is within the modulus.
                idx = interleavedPoint(0, i, mPntCount, mDomain, format);
                if (idx >= modulus)
                    throw RTE_LOC;

<<<<<<< HEAD

                do {
                    for (u64 j = 0; j < mDepth; ++j)
                        mBaseChoices(i, j) = prng.getBit();
                    idx = getActivePath(mBaseChoices[i]);

                    idx = interleavedPoint(idx, i, mPntCount, mDomain, format);
                } while (idx >= modulus);


                break;
            default:
                throw RTE_LOC;
                break;
            }

=======

                do {
                    for (u64 j = 0; j < mDepth; ++j)
                        mBaseChoices(i, j) = prng.getBit();
                    idx = getActivePath(mBaseChoices[i]);

                    idx = interleavedPoint(idx, i, mPntCount, mDomain, format);
                } while (idx >= modulus);


                break;
            default:
                throw RTE_LOC;
                break;
            }

>>>>>>> a10ef32b
        }

        for (u64 i = 0; i < mBaseChoices.size(); ++i)
        {
            choices[i] = mBaseChoices(i);
        }

        return choices;
    }

<<<<<<< HEAD
=======
    void SilentMultiPprfReceiver::setChoiceBits(PprfOutputFormat format, BitVector choices)
    {
        // Make sure we're given the right number of OTs.
        if (choices.size() != baseOtCount())
            throw RTE_LOC;

        mBaseChoices.resize(roundUpTo(mPntCount, 8), mDepth);
        for (u64 i = 0; i < mPntCount; ++i)
        {
            switch (format)
            {
            case osuCrypto::PprfOutputFormat::Plain:
            case osuCrypto::PprfOutputFormat::BlockTransposed:
                for (u64 j = 0; j < mDepth; ++j)
                    mBaseChoices(i, j) = choices[mDepth * i + j];
                break;

                // Not sure what ordering would be good for Interleaved or
                // InterleavedTransposed.

            default:
                throw RTE_LOC;
                break;
            }

            if (getActivePath(mBaseChoices[i]) >= mDomain)
                throw RTE_LOC;
        }
    }

>>>>>>> a10ef32b
    //block SilentMultiPprfSender::expand(
    //    Channel& chl,
    //    block value,
    //    PRNG& prng,
    //    MatrixView<block> output,
    //    PprfOutputFormat oFormat, bool mal)
    //{
    //    return expand({ &chl, 1 }, value, prng, output, oFormat, mal);
    //}

    void SilentMultiPprfSender::expand(
        Channel& chls,
        block value,
        PRNG& prng,
        MatrixView<block> output,
        PprfOutputFormat oFormat,
        u64 numThreads)
    {
        std::vector<block> vv(mPntCount, value);
        expand(chls, vv, prng, output, oFormat, numThreads);
    }

    void SilentMultiPprfSender::expand(
        Channel& chl,
<<<<<<< HEAD
        span<block> value,
        PRNG& prng,
        MatrixView<block> output,
        PprfOutputFormat oFormat, 
=======
        span<const block> value,
        PRNG& prng,
        MatrixView<block> output,
        PprfOutputFormat oFormat,
>>>>>>> a10ef32b
        u64 numThreads)
    {
        setValue(value);
        setTimePoint("pprf.send.start");
        gTimer.setTimePoint("send.enter");



        if (oFormat == PprfOutputFormat::Plain)
        {
            if (output.rows() != mDomain)
                throw RTE_LOC;

            if (output.cols() != mPntCount)
<<<<<<< HEAD
=======
                throw RTE_LOC;
        }
        else if (oFormat == PprfOutputFormat::BlockTransposed)
        {
            if (output.cols() != mDomain)
>>>>>>> a10ef32b
                throw RTE_LOC;
        }
        else if (oFormat == PprfOutputFormat::InterleavedTransposed)
        {
            if (output.rows() != 128)
                throw RTE_LOC;

            //if (output.cols() > (mDomain * mPntCount + 127) / 128)
            //    throw RTE_LOC;

            if (output.rows() != mPntCount)
                throw RTE_LOC;
        }
        else if (oFormat == PprfOutputFormat::InterleavedTransposed)
        {
            if (output.rows() != 128)
                throw RTE_LOC;

            //if (output.cols() > (mDomain * mPntCount + 127) / 128)
            //    throw RTE_LOC;

            if (mPntCount & 7)
                throw RTE_LOC;
        }
        else if (oFormat == PprfOutputFormat::Interleaved)
        {
            if (output.cols() != 1)
                throw RTE_LOC;
            if (mDomain & 1)
                throw RTE_LOC;

            auto rows = output.rows();
            if (rows > (mDomain * mPntCount) ||
                rows / 128 != (mDomain * mPntCount) / 128)
                throw RTE_LOC;
            if (mPntCount & 7)
                throw RTE_LOC;
        }
        else
        {
            throw RTE_LOC;
        }

<<<<<<< HEAD
=======
        // Should we program the active child to be its correct value XOR delta?
        // If not, it will just take a random value.
        const bool activeChildXorDelta = (mValue.size() != 0);
>>>>>>> a10ef32b


        // ss will hold the malicious check block. Will be
        // the ZeroBlock if semi-honest
        block seed = prng.get();

        // A public PRF/PRG that we will use for deriving the GGM tree.
        std::array<AES, 2> aes;
        aes[0].setKey(toBlock(3242342));
        aes[1].setKey(toBlock(8993849));

        struct TreeGrp
        {
            u64 g;
            std::array<std::vector<std::array<block, 8>>, 2> sums;
            std::vector<std::array<block, 4>> lastOts;
        };
        std::mutex sendMtx;

        //auto& chl = chls[0];
        auto sendOne = [&](TreeGrp& tg)
        {
            std::lock_guard<std::mutex> lock(sendMtx);
            chl.asyncSendCopy(tg.g);
            chl.asyncSend(std::move(tg.sums[0]));
            chl.asyncSend(std::move(tg.sums[1]));
<<<<<<< HEAD
            chl.asyncSend(std::move(tg.lastOts));
=======
            if (activeChildXorDelta)
                chl.asyncSend(std::move(tg.lastOts));
>>>>>>> a10ef32b
        };

        // The function that each thread will run. Each thread will
        // process 8 GGM trees in parallel.
        auto routine = [&](u64 threadIdx)
        {
            // A local PRNG for this thread.
            PRNG prng(seed ^ toBlock(threadIdx));

            // get our channel for this thread.
            //auto& chl = chls[threadIdx];

            TreeGrp treeGrp;

            // mySums will hold the left and right GGM tree sums
            // for each level. For example sums[0][i][5]  will
<<<<<<< HEAD
            // hold the sum of the left children for level i of 
            // the 5th tree. 
            std::array<std::vector<std::array<block, 8>>, 2>& sums = treeGrp.sums;

            auto dd = mDepth + (oFormat == PprfOutputFormat::Interleaved ? 0 : 1);
            // tree will hold the full GGM tree. Note that there are 8 
            // indepenendent trees that are being processed together. 
            // The trees are flattenned to that the children of j are
            // located at 2*j  and 2*j+1. 
            //std::vector<std::array<block, 8>> tree((1ull << (dd)));
            std::unique_ptr<block[]> uPtr(new block[8 * (1ull << (dd))]);
=======
            // hold the sum of the left children for level i of
            // the 5th tree.
            std::array<std::vector<std::array<block, 8>>, 2>& sums = treeGrp.sums;

            auto dd = mDepth + (oFormat == PprfOutputFormat::Interleaved ? 0 : 1);
            // tree will hold the full GGM tree. Note that there are 8
            // indepenendent trees that are being processed together.
            // The trees are flattenned to that the children of j are
            // located at 2*j+1 and 2*j+2.
            AlignedBlockPtr uPtr = allocAlignedBlockArray(8 * (1ull << (dd)));
>>>>>>> a10ef32b
            span<std::array<block, 8>> tree((std::array<block, 8>*)uPtr.get(), 1ull << (dd));

#ifdef DEBUG_PRINT_PPRF
            chl.asyncSendCopy(mValue);
#endif

            // Returns the i'th level of the current 8 trees. The
            // children of node j on level i are located at 2*j and
<<<<<<< HEAD
            // 2*j+1  on level i+1. 
=======
            // 2*j+1  on level i+1.
>>>>>>> a10ef32b
            auto getLevel = [&](u64 i, u64 g)
            {

                if (oFormat == PprfOutputFormat::Interleaved && i == mDepth)
                {
                    auto b = (std::array<block, 8>*)output.data();
                    auto forest = g / 8;
                    assert(g % 8 == 0);
                    b += forest * mDomain;
                    return span<std::array<block, 8>>(b, mDomain);
                }

                auto size = (1ull << i);
                auto offset = (size - 1);
                auto b = tree.begin() + offset;
                auto e = b + size;
                return span<std::array<block, 8>>(b, e);
            };

            // prints out the contents of b
            //auto print = [](span<block> b)
            //{
            //    std::stringstream ss;
            //    if (b.size())
            //        ss << b[0];
            //    for (i64 i = 1; i < b.size(); ++i)
            //    {
            //        ss << ", " << b[i];
            //    }
            //    return ss.str();
            //};

            // This thread will process 8 trees at a time. It will interlace
<<<<<<< HEAD
            // thich sets of trees are processed with the other threads. 
=======
            // thich sets of trees are processed with the other threads.
>>>>>>> a10ef32b
            for (u64 g = threadIdx * 8; g < mPntCount; g += 8 * numThreads)
            {
                treeGrp.g = g;

                // The number of real trees for this iteration.
                auto min = std::min<u64>(8, mPntCount - g);
                gTimer.setTimePoint("send.start" + std::to_string(g));

                // Populate the zero'th level of the GGM tree with random seeds.
                prng.get(getLevel(0, g));

                // Allocate space for our sums of each level.
                sums[0].resize(mDepth);
                sums[1].resize(mDepth);

                // For each level perform the following.
                for (u64 d = 0; d < mDepth; ++d)
                {
                    // The previous level of the GGM tree.
                    auto level0 = getLevel(d, g);

                    // The next level of theGGM tree that we are populating.
                    auto level1 = getLevel(d + 1, g);

                    // The total number of children in this level.
                    auto width = static_cast<u64>(level1.size());

                    // For each child, populate the child by expanding the parent.
                    for (u64 childIdx = 0; childIdx < width; )
                    {
                        // Index of the parent in the previous level.
                        auto parentIdx = childIdx >> 1;

                        // The value of the parent.
                        auto& parent = level0[parentIdx];

                        // The bit that indicates if we are on the left child (0)
                        // or on the right child (1).
                        for (u64 keep = 0; keep < 2; ++keep, ++childIdx)
                        {
                            // The child that we will write in this iteration.
                            auto& child = level1[childIdx];

                            // The sum that this child node belongs to.
                            auto& sum = sums[keep][d];

<<<<<<< HEAD
                            // Each parent is expanded into the left and right children 
=======
                            // Each parent is expanded into the left and right children
>>>>>>> a10ef32b
                            // using a different AES fixed-key. Therefore our OWF is:
                            //
                            //    H(x) = (AES(k0, x) + x) || (AES(k1, x) + x);
                            //
                            // where each half defines one of the children.
                            aes[keep].ecbEnc8Blocks(parent.data(), child.data());
                            child[0] = child[0] ^ parent[0];
                            child[1] = child[1] ^ parent[1];
                            child[2] = child[2] ^ parent[2];
                            child[3] = child[3] ^ parent[3];
                            child[4] = child[4] ^ parent[4];
                            child[5] = child[5] ^ parent[5];
                            child[6] = child[6] ^ parent[6];
                            child[7] = child[7] ^ parent[7];

<<<<<<< HEAD
                            // Update the running sums for this level. We keep 
=======
                            // Update the running sums for this level. We keep
>>>>>>> a10ef32b
                            // a left and right totals for each level.
                            sum[0] = sum[0] ^ child[0];
                            sum[1] = sum[1] ^ child[1];
                            sum[2] = sum[2] ^ child[2];
                            sum[3] = sum[3] ^ child[3];
                            sum[4] = sum[4] ^ child[4];
                            sum[5] = sum[5] ^ child[5];
                            sum[6] = sum[6] ^ child[6];
                            sum[7] = sum[7] ^ child[7];
                        }
                    }
                }


#ifdef DEBUG_PRINT_PPRF
                // If we are debugging, then send over the full tree
                // to make sure its correct on the other side.
                chl.asyncSendCopy(tree);
#endif

                // For all but the last level, mask the sums with the
                // OT strings and send them over. Include the last level as
                // well if we don't need to program it to be the correct value
                // XOR delta.
                for (u64 d = 0; d < mDepth - activeChildXorDelta; ++d)
                {
                    for (u64 j = 0; j < min; ++j)
                    {
#ifdef DEBUG_PRINT_PPRF
                        if (mPrint)
                        {
                            std::cout << "c[" << g + j << "][" << d << "][0] " << sums[0][d][j] << " " << mBaseOTs[g + j][d][0] << std::endl;;
                            std::cout << "c[" << g + j << "][" << d << "][1] " << sums[1][d][j] << " " << mBaseOTs[g + j][d][1] << std::endl;;
                        }
#endif
                        sums[0][d][j] = sums[0][d][j] ^ mBaseOTs[g + j][d][0];
                        sums[1][d][j] = sums[1][d][j] ^ mBaseOTs[g + j][d][1];
                    }
                }

<<<<<<< HEAD
                // For the last level, we are going to do something special. 
                // The other party is currently missing both leaf children of 
                // the active parent. Since this is the last level, we want
                // the inactive child to just be the normal value but the 
                // active child should be the correct value XOR the delta.
                // This will be done by sending the sums and the sums plus 
                // delta and ensure that they can only decrypt the correct ones.
                auto d = mDepth - 1;
                std::vector<std::array<block, 4>>& lastOts = treeGrp.lastOts;
                lastOts.resize(min);
                for (u64 j = 0; j < min; ++j)
                {
                    // Construct the sums where we will allow the delta (mValue)
                    // to either be on the left child or right child depending 
                    // on which has the active path.
                    lastOts[j][0] = sums[0][d][j];
                    lastOts[j][1] = sums[1][d][j] ^ mValue[g + j];
                    lastOts[j][2] = sums[1][d][j];
                    lastOts[j][3] = sums[0][d][j] ^ mValue[g + j];

                    // We are going to expand the 128 bit OT string
                    // into a 256 bit OT string using AES.
                    std::array<block, 4> masks, maskIn;
                    maskIn[0] = mBaseOTs[g + j][d][0];
                    maskIn[1] = mBaseOTs[g + j][d][0] ^ AllOneBlock;
                    maskIn[2] = mBaseOTs[g + j][d][1];
                    maskIn[3] = mBaseOTs[g + j][d][1] ^ AllOneBlock;
                    mAesFixedKey.ecbEncFourBlocks(maskIn.data(), masks.data());
                    masks[0] = masks[0] ^ maskIn[0];
                    masks[1] = masks[1] ^ maskIn[1];
                    masks[2] = masks[2] ^ maskIn[2];
                    masks[3] = masks[3] ^ maskIn[3];
=======
                if (activeChildXorDelta)
                {
                    // For the last level, we are going to do something special.
                    // The other party is currently missing both leaf children of
                    // the active parent. Since this is the last level, we want
                    // the inactive child to just be the normal value but the
                    // active child should be the correct value XOR the delta.
                    // This will be done by sending the sums and the sums plus
                    // delta and ensure that they can only decrypt the correct ones.
                    auto d = mDepth - 1;
                    std::vector<std::array<block, 4>>& lastOts = treeGrp.lastOts;
                    lastOts.resize(min);
                    for (u64 j = 0; j < min; ++j)
                    {
                        // Construct the sums where we will allow the delta (mValue)
                        // to either be on the left child or right child depending
                        // on which has the active path.
                        lastOts[j][0] = sums[0][d][j];
                        lastOts[j][1] = sums[1][d][j] ^ mValue[g + j];
                        lastOts[j][2] = sums[1][d][j];
                        lastOts[j][3] = sums[0][d][j] ^ mValue[g + j];

                        // We are going to expand the 128 bit OT string
                        // into a 256 bit OT string using AES.
                        std::array<block, 4> masks, maskIn;
                        maskIn[0] = mBaseOTs[g + j][d][0];
                        maskIn[1] = mBaseOTs[g + j][d][0] ^ AllOneBlock;
                        maskIn[2] = mBaseOTs[g + j][d][1];
                        maskIn[3] = mBaseOTs[g + j][d][1] ^ AllOneBlock;
                        mAesFixedKey.ecbEncFourBlocks(maskIn.data(), masks.data());
                        masks[0] = masks[0] ^ maskIn[0];
                        masks[1] = masks[1] ^ maskIn[1];
                        masks[2] = masks[2] ^ maskIn[2];
                        masks[3] = masks[3] ^ maskIn[3];
>>>>>>> a10ef32b

#ifdef DEBUG_PRINT_PPRF
                        if (mPrint) {
                            std::cout << "c[" << g + j << "][" << d << "][0] " << sums[0][d][j] << " " << mBaseOTs[g + j][d][0] << std::endl;;
                            std::cout << "c[" << g + j << "][" << d << "][1] " << sums[1][d][j] << " " << mBaseOTs[g + j][d][1] << std::endl;;
                        }
#endif

                        // Add the OT masks to the sums and send them over.
                        lastOts[j][0] = lastOts[j][0] ^ masks[0];
                        lastOts[j][1] = lastOts[j][1] ^ masks[1];
                        lastOts[j][2] = lastOts[j][2] ^ masks[2];
                        lastOts[j][3] = lastOts[j][3] ^ masks[3];
                    }

                    // Resize the sums to that they dont include
                    // the unmasked sums on the last level!
                    sums[0].resize(mDepth - 1);
                    sums[1].resize(mDepth - 1);
                }

                // Send the sums to the other party.
                sendOne(treeGrp);
                //chl.asyncSend(std::move(sums[0]));
                //chl.asyncSend(std::move(sums[1]));

                //// send the special OT messages for the last level.
                //chl.asyncSend(std::move(lastOts));
                gTimer.setTimePoint("send.expand_send");

<<<<<<< HEAD
                // copy the last level to the output. If desired, this is 
                // where the tranpose is performed. 
                auto lvl = getLevel(mDepth, g);

                // s is a checksum that is used for malicous security. 
=======
                // copy the last level to the output. If desired, this is
                // where the tranpose is performed.
                auto lvl = getLevel(mDepth, g);

                // s is a checksum that is used for malicous security.
>>>>>>> a10ef32b
                copyOut(lvl, output, mPntCount, g, oFormat);
            }
        };

        std::vector<std::thread> thrds(numThreads-1);
        for (u64 i = 0; i < thrds.size(); ++i)
            thrds[i] = std::thread(routine, i);

        routine(thrds.size());

        for (u64 i = 0; i < thrds.size(); ++i)
            thrds[i].join();




        mBaseOTs = {};
    }

<<<<<<< HEAD
    void SilentMultiPprfSender::setValue(span<block> value)
    {
        if ((u64)value.size() != mPntCount)
            throw RTE_LOC;

        mValue.resize(mPntCount);
=======
    void SilentMultiPprfSender::setValue(span<const block> value)
    {
        if (value.size() != 0 && (u64)value.size() != mPntCount)
            throw RTE_LOC;

        mValue.resize(value.size());
>>>>>>> a10ef32b
        std::copy(value.begin(), value.end(), mValue.begin());
    }

    void SilentMultiPprfSender::clear()
    {
        mBaseOTs.resize(0, 0);
        mDomain = 0;
        mDepth = 0;
        mPntCount = 0;
    }

    void SilentMultiPprfReceiver::expand(Channel& chl, PRNG& prng, MatrixView<block> output,
<<<<<<< HEAD
        PprfOutputFormat oFormat,
=======
        PprfOutputFormat oFormat, bool activeChildXorDelta,
>>>>>>> a10ef32b
        u64 numThreads)
    {

        setTimePoint("pprf.recv.start");

        //lout << " d " << mDomain << " p " << mPntCount << " do " << mDepth << std::endl;

        if (oFormat == PprfOutputFormat::Plain)
        {
            if (output.rows() != mDomain)
                throw RTE_LOC;

            if (output.cols() != mPntCount)
<<<<<<< HEAD
=======
                throw RTE_LOC;
        }
        else if (oFormat == PprfOutputFormat::BlockTransposed)
        {
            if (output.cols() != mDomain)
>>>>>>> a10ef32b
                throw RTE_LOC;
        }
        else if (oFormat == PprfOutputFormat::InterleavedTransposed)
        {
            if (output.rows() != 128)
                throw RTE_LOC;

            //if (output.cols() > (mDomain * mPntCount + 127) / 128)
            //    throw RTE_LOC;

            if (output.rows() != mPntCount)
                throw RTE_LOC;
        }
<<<<<<< HEAD
        else if (oFormat == PprfOutputFormat::Interleaved)
        {
            if (output.cols() != 1)
                throw RTE_LOC;
            if (mDomain & 1)
                throw RTE_LOC;
            auto rows = output.rows();
            if (rows > (mDomain * mPntCount) ||
                rows / 128 != (mDomain * mPntCount) / 128)
=======
        else if (oFormat == PprfOutputFormat::InterleavedTransposed)
        {
            if (output.rows() != 128)
                throw RTE_LOC;

            //if (output.cols() > (mDomain * mPntCount + 127) / 128)
            //    throw RTE_LOC;

            if (mPntCount & 7)
>>>>>>> a10ef32b
                throw RTE_LOC;
            if (mPntCount & 7)
                throw RTE_LOC;
        }
        else
        {
            throw RTE_LOC;
        }
        else if (oFormat == PprfOutputFormat::Interleaved)
        {
            if (output.cols() != 1)
                throw RTE_LOC;
            if (mDomain & 1)
                throw RTE_LOC;
            auto rows = output.rows();
            if (rows > (mDomain * mPntCount) ||
                rows / 128 != (mDomain * mPntCount) / 128)
                throw RTE_LOC;
            if (mPntCount & 7)
                throw RTE_LOC;
        }
        else
        {
            throw RTE_LOC;
        }

        gTimer.setTimePoint("recv.enter");

        gTimer.setTimePoint("recv.enter");

        // The vector holding the indices of the active
        // leaves. Each index is in [0,mDomain).
<<<<<<< HEAD
        std::vector<u64> points(mPntCount);
=======
        std::vector<u64> points(roundUpTo(mPntCount, 8));
>>>>>>> a10ef32b
        getPoints(points, PprfOutputFormat::Plain);

        // A public PRF/PRG that we will use for deriving the GGM tree.
        std::array<AES, 2> aes;
        aes[0].setKey(toBlock(3242342));
        aes[1].setKey(toBlock(8993849));
        Timer& timer = gTimer;
        //block X = prng.get();


        std::mutex recvMtx;

        // The function that each thread will run. Each thread will
        // process 8 GGM trees in parallel.
        auto routine = [&](u64 threadIdx)
        {
            // get our channel for this thread.
            //auto& chl = chls[threadIdx];
            gTimer.setTimePoint("recv.routine");

            // mySums will hold the left and right GGM tree sums
            // for each level. For example mySums[5][0]  will
            // hold the sum of the left children for the 5th tree. This
            // sum will be "missing" the children of the active parent.
            // The sender will give of one of the full somes so we can
            // compute the missing inactive child.
            std::array<std::array<block, 8>, 2> mySums;

            // A buffer for receiving the sums from the other party.
            // These will be masked by the OT strings.
            std::array<std::vector<std::array<block, 8>>, 2> theirSums;
            theirSums[0].resize(mDepth - activeChildXorDelta);
            theirSums[1].resize(mDepth - activeChildXorDelta);

            auto dd = mDepth + (oFormat == PprfOutputFormat::Interleaved ? 0 : 1);
<<<<<<< HEAD
            // tree will hold the full GGM tree. Not that there are 8 
            // indepenendent trees that are being processed together. 
            // The trees are flattenned to that the children of j are
            // located at 2*j  and 2*j+1. 
            //std::vector<std::array<block, 8>> tree(1ull << (dd));
            std::unique_ptr<block[]> uPtr(new block[8 * (1ull << (dd))]);
=======
            // tree will hold the full GGM tree. Not that there are 8
            // indepenendent trees that are being processed together.
            // The trees are flattenned to that the children of j are
            // located at 2*j  and 2*j+1.
            AlignedBlockPtr uPtr = allocAlignedBlockArray(8 * (1ull << (dd)));
>>>>>>> a10ef32b
            span<std::array<block, 8>> tree((std::array<block, 8>*)uPtr.get(), 1ull << (dd));

            gTimer.setTimePoint("recv.alloc");

            //std::vector<std::array<block, 8>> stack(mDepth);

#ifdef DEBUG_PRINT_PPRF
            // This will be the full tree and is sent by the reciever to help debug.
            std::vector<std::array<block, 8>> ftree(1ull << (mDepth + 1));

            // The delta value on the active path.
            //block deltaValue;
            chl.recv(mDebugValue);
#endif

            // Returns the i'th level of the current 8 trees. The
            // children of node j on level i are located at 2*j and
<<<<<<< HEAD
            // 2*j+1  on level i+1. 
=======
            // 2*j+1  on level i+1.
>>>>>>> a10ef32b
            auto getLevel = [&](u64 i, u64 g, bool f = false)
            {
                auto size = (1ull << i), offset = (size - 1);
#ifdef DEBUG_PRINT_PPRF
                auto b = (f ? ftree.begin() : tree.begin()) + offset;
#else
                if (oFormat == PprfOutputFormat::Interleaved && i == mDepth)
                {
                    auto b = (std::array<block, 8>*)output.data();
                    auto forest = g / 8;
                    assert(g % 8 == 0);
                    b += forest * mDomain;
                    auto zone = span<std::array<block, 8>>(b, mDomain);
                    return zone;
                }

                auto b = tree.begin() + offset;
#endif
                return span<std::array<block, 8>>(b, b + size);
            };

#ifdef DEBUG_PRINT_PPRF
            // prints out the contents of the d'th level.
            auto printLevel = [&](u64 d)
            {

                auto level0 = getLevel(d);
                auto flevel0 = getLevel(d, true);

                std::cout
                    << "---------------------\nlevel " << d
                    << "\n---------------------" << std::endl;

                std::array<block, 2> sums{ ZeroBlock ,ZeroBlock };
                for (i64 i = 0; i < level0.size(); ++i)
                {
                    for (u64 j = 0; j < 8; ++j)
                    {

                        if (neq(level0[i][j], flevel0[i][j]))
                            std::cout << Color::Red;

                        std::cout << "p[" << i << "][" << j << "] "
                            << level0[i][j] << " " << flevel0[i][j] << std::endl << Color::Default;

                        if (i == 0 && j == 0)
                            sums[i & 1] = sums[i & 1] ^ flevel0[i][j];
                    }
                }

                std::cout << "sums[0] = " << sums[0] << " " << sums[1] << std::endl;
            };
#endif


            // The number of real trees for this iteration.
            std::vector<std::array<block, 4>> lastOts(8);
            // This thread will process 8 trees at a time. It will interlace
<<<<<<< HEAD
            // thich sets of trees are processed with the other threads. 
=======
            // thich sets of trees are processed with the other threads.
>>>>>>> a10ef32b
            for (u64 gg = threadIdx * 8; gg < mPntCount; gg += 8 * numThreads)
            {
#ifdef DEBUG_PRINT_PPRF
                chl.recv(ftree);
                auto l1f = getLevel(1, true);
#endif
                //timer.setTimePoint("recv.start" + std::to_string(g));

                // Receive their full set of sums for these 8 trees.
                u64 g;
                {
                    std::lock_guard<std::mutex> lock(recvMtx);
                    chl.recv(g);
                    chl.recv(theirSums[0].data(), theirSums[0].size());
                    chl.recv(theirSums[1].data(), theirSums[1].size());
<<<<<<< HEAD
                    chl.recv(lastOts.data(), lastOts.size());
=======
                    if (activeChildXorDelta)
                        chl.recv(lastOts.data(), lastOts.size());
>>>>>>> a10ef32b
                }
                //TODO("Optimize this recv so that if we have fewer than 8 trees then less data is sent..");


                timer.setTimePoint("recv.recv");


                auto l1 = getLevel(1, g);

                for (u64 i = 0; i < 8; ++i)
                {
                    // For the non-active path, set the child of the root node
                    // as the OT message XOR'ed with the correction sum.
                    int notAi = mBaseChoices[i + g][0];
                    l1[notAi][i] = mBaseOTs[i + g][0] ^ theirSums[notAi][0][i];
                    l1[notAi ^ 1][i] = ZeroBlock;
                    //auto idxn = i + (notAi^1) * mPntCount8;
                    //l1[idxn] = mBaseOTs[i] ^ sums[notAi^1](i);

#ifdef DEBUG_PRINT_PPRF
                    if (neq(l1[notAi][i], l1f[notAi][i])) {
                        std::cout << "l1[" << notAi << "][" << i << "] " << l1[notAi][i] << " = "
                            << (mBaseOTs[i + g][0]) << " ^ "
                            << theirSums[notAi][0][i] << " vs " << l1f[notAi][i] << std::endl;
                    }
#endif
                }

#ifdef DEBUG_PRINT_PPRF
                if (mPrint)
                    printLevel(1);
#endif

                // For all other levels, expand the GGM tree and add in
                // the correction along the active path.
                for (u64 d = 1; d < mDepth; ++d)
                {
                    // The already constructed level. Only missing the
<<<<<<< HEAD
                    // GGM tree node value along the active path. 
                    auto level0 = getLevel(d, g);

                    // The next level that we want to construct. 
=======
                    // GGM tree node value along the active path.
                    auto level0 = getLevel(d, g);

                    // The next level that we want to construct.
>>>>>>> a10ef32b
                    auto level1 = getLevel(d + 1, g);

                    // Zero out the previous sums.
                    memset(mySums[0].data(), 0, mySums[0].size() * sizeof(block));
                    memset(mySums[1].data(), 0, mySums[1].size() * sizeof(block));

                    // We will iterate over each node on this level and
                    // expand it into it's two children. Note that the
                    // active node will also be expanded. Later we will just
                    // overwrite whatever the value was. This is an optimization.
                    auto width = static_cast<u64>(level1.size());
                    for (u64 childIdx = 0; childIdx < width; )
                    {

                        // Index of the parent in the previous level.
                        auto parentIdx = childIdx >> 1;

                        // The value of the parent.
                        auto parent = level0[parentIdx];

                        for (u64 keep = 0; keep < 2; ++keep, ++childIdx)
                        {

                            //// The bit that indicates if we are on the left child (0)
                            //// or on the right child (1).
                            //u8 keep = childIdx & 1;


                            // The child that we will write in this iteration.
                            auto& child = level1[childIdx];

<<<<<<< HEAD
                            // Each parent is expanded into the left and right children 
=======
                            // Each parent is expanded into the left and right children
>>>>>>> a10ef32b
                            // using a different AES fixed-key. Therefore our OWF is:
                            //
                            //    H(x) = (AES(k0, x) + x) || (AES(k1, x) + x);
                            //
                            // where each half defines one of the children.
                            aes[keep].ecbEnc8Blocks(parent.data(), child.data());
                            child[0] = child[0] ^ parent[0];
                            child[1] = child[1] ^ parent[1];
                            child[2] = child[2] ^ parent[2];
                            child[3] = child[3] ^ parent[3];
                            child[4] = child[4] ^ parent[4];
                            child[5] = child[5] ^ parent[5];
                            child[6] = child[6] ^ parent[6];
                            child[7] = child[7] ^ parent[7];



#ifdef DEBUG_PRINT_PPRF
                            // For debugging, set the active path to zero.
                            for (u64 i = 0; i < 8; ++i)
                                if (eq(parent[i], ZeroBlock))
                                    child[i] = ZeroBlock;
#endif
<<<<<<< HEAD
                            // Update the running sums for this level. We keep 
                            // a left and right totals for each level. Note that
                            // we are actually XOR in the incorrect value of the 
=======
                            // Update the running sums for this level. We keep
                            // a left and right totals for each level. Note that
                            // we are actually XOR in the incorrect value of the
>>>>>>> a10ef32b
                            // children of the active parent (assuming !DEBUG_PRINT_PPRF).
                            // This is ok since we will later XOR off these incorrect values.
                            auto& sum = mySums[keep];
                            sum[0] = sum[0] ^ child[0];
                            sum[1] = sum[1] ^ child[1];
                            sum[2] = sum[2] ^ child[2];
                            sum[3] = sum[3] ^ child[3];
                            sum[4] = sum[4] ^ child[4];
                            sum[5] = sum[5] ^ child[5];
                            sum[6] = sum[6] ^ child[6];
                            sum[7] = sum[7] ^ child[7];
                        }
                    }

                    // For everything but the last level we have to
                    // 1) fix our sums so they dont include the incorrect
                    //    values that are the children of the active parent
                    // 2) Update the non-active child of the active parent.
                    //
                    // When we aren't trying to get the correct value XOR delta
                    // on the active child, this works for the last level as
                    // well.
                    if (!activeChildXorDelta || d != mDepth - 1)
                    {

<<<<<<< HEAD
=======
                        // TODO: Fix cache timing leak of active path.
>>>>>>> a10ef32b
                        for (u64 i = 0; i < 8; ++i)
                        {
                            // the index of the leaf node that is active.
                            auto leafIdx = points[i + g];

                            // The index of the active child node.
                            auto activeChildIdx = leafIdx >> (mDepth - 1 - d);

                            // The index of the active child node sibling.
                            auto inactiveChildIdx = activeChildIdx ^ 1;

                            // The indicator as to the left or right child is inactive
                            auto notAi = inactiveChildIdx & 1;
#ifdef DEBUG_PRINT_PPRF
                            auto prev = level1[inactiveChildIdx][i];
#endif

                            auto& inactiveChild = level1[inactiveChildIdx][i];

                            // correct the sum value by XORing off the incorrect
                            auto correctSum =
                                inactiveChild ^
                                theirSums[notAi][d][i];

                            inactiveChild =
                                correctSum ^
                                mySums[notAi][i] ^
                                mBaseOTs[i + g][d];

#ifdef DEBUG_PRINT_PPRF
                            if (mPrint)
                                std::cout << "up[" << i << "] = level1[" << inactiveChildIdx << "][" << i << "] "
                                << prev << " -> " << level1[inactiveChildIdx][i] << " " << activeChildIdx << " " << inactiveChildIdx << " ~~ "
                                << mBaseOTs[i + g][d] << " " << theirSums[notAi][d][i] << " @ " << (i + g) << " " << d << std::endl;

                            auto fLevel1 = getLevel(d + 1, true);
                            if (neq(fLevel1[inactiveChildIdx][i], inactiveChild))
                                throw RTE_LOC;
#endif
                        }
                    }
#ifdef DEBUG_PRINT_PPRF
                    if (mPrint)
                        printLevel(d + 1);
#endif

                }

                timer.setTimePoint("recv.expanded");

<<<<<<< HEAD
                // Now processes the last level. This one is special 
                // because we we must XOR in the correction value as 
                // before but we must also fixed the child value for 
                // the active child. To do this, we will receive 4 
                // values. Two for each case (left active or right active).
                timer.setTimePoint("recv.recvLast");

                auto level = getLevel(mDepth, g);
                auto d = mDepth - 1;
                for (u64 j = 0; j < 8; ++j)
=======
                if (activeChildXorDelta)
>>>>>>> a10ef32b
                {
                    // Now processes the last level. This one is special
                    // because we we must XOR in the correction value as
                    // before but we must also fixed the child value for
                    // the active child. To do this, we will receive 4
                    // values. Two for each case (left active or right active).
                    timer.setTimePoint("recv.recvLast");

                    auto level = getLevel(mDepth, g);
                    auto d = mDepth - 1;
                    for (u64 j = 0; j < 8; ++j)
                    {
                        // The index of the child on the active path.
                        auto activeChildIdx = points[j + g];

                        // The index of the other (inactive) child.
                        auto inactiveChildIdx = activeChildIdx ^ 1;

                        // The indicator as to the left or right child is inactive
                        auto notAi = inactiveChildIdx & 1;

                        std::array<block, 2> masks, maskIn;

                        // We are going to expand the 128 bit OT string
                        // into a 256 bit OT string using AES.
                        maskIn[0] = mBaseOTs[j + g][d];
                        maskIn[1] = mBaseOTs[j + g][d] ^ AllOneBlock;
                        mAesFixedKey.ecbEncTwoBlocks(maskIn.data(), masks.data());
                        masks[0] = masks[0] ^ maskIn[0];
                        masks[1] = masks[1] ^ maskIn[1];

                        // now get the chosen message OT strings by XORing
                        // the expended (random) OT strings with the lastOts values.
                        auto& ot0 = lastOts[j][2 * notAi + 0];
                        auto& ot1 = lastOts[j][2 * notAi + 1];
                        ot0 = ot0 ^ masks[0];
                        ot1 = ot1 ^ masks[1];

#ifdef DEBUG_PRINT_PPRF
                        auto prev = level[inactiveChildIdx][j];
#endif

                        auto& inactiveChild = level[inactiveChildIdx][j];
                        auto& activeChild = level[activeChildIdx][j];

                        // Fix the sums we computed previously to not include the
                        // incorrect child values.
                        auto inactiveSum = mySums[notAi][j] ^ inactiveChild;
                        auto activeSum = mySums[notAi ^ 1][j] ^ activeChild;

                        // Update the inactive and active child to have to correct
                        // value by XORing their full sum with out partial sum, which
                        // gives us exactly the value we are missing.
                        inactiveChild = ot0 ^ inactiveSum;
                        activeChild = ot1 ^ activeSum;

#ifdef DEBUG_PRINT_PPRF
                        auto fLevel1 = getLevel(d + 1, true);
                        if (neq(fLevel1[inactiveChildIdx][j], inactiveChild))
                            throw RTE_LOC;
                        if (neq(fLevel1[activeChildIdx][j], activeChild ^ mDebugValue))
                            throw RTE_LOC;

                        if (mPrint)
                            std::cout << "up[" << d << "] = level1[" << (inactiveChildIdx / mPntCount) << "][" << (inactiveChildIdx % mPntCount) << " "
                            << prev << " -> " << level[inactiveChildIdx][j] << " ~~ "
                            << mBaseOTs[j + g][d] << " " << ot0 << " @ " << (j + g) << " " << d << std::endl;
#endif
                    }

                    timer.setTimePoint("recv.expandLast");
                }

<<<<<<< HEAD
                timer.setTimePoint("recv.expandLast");

                // copy the last level to the output. If desired, this is 
                // where the tranpose is performed. 
                auto lvl = getLevel(mDepth, g);

                // s is a checksum that is used for malicous security. 
=======
                // copy the last level to the output. If desired, this is
                // where the tranpose is performed.
                auto lvl = getLevel(mDepth, g);

                // s is a checksum that is used for malicous security.
>>>>>>> a10ef32b
                copyOut(lvl, output, mPntCount, g, oFormat);
            }
        };

        std::vector<std::thread> thrds(numThreads -1);
        for (u64 i = 0; i < thrds.size(); ++i)
            thrds[i] = std::thread(routine, i);

        routine(thrds.size());

        for (u64 i = 0; i < thrds.size(); ++i)
            thrds[i].join();

        mBaseOTs = {};
        mBaseChoices = {};
    }

}

#endif<|MERGE_RESOLUTION|>--- conflicted
+++ resolved
@@ -2,6 +2,7 @@
 #ifdef ENABLE_SILENTOT
 
 #include <cryptoTools/Common/Log.h>
+#include <cryptoTools/Common/Aligned.h>
 #include <cryptoTools/Crypto/RandomOracle.h>
 #include <libOTe/Tools/Tools.h>
 //#define DEBUG_PRINT_PPRF
@@ -9,52 +10,7 @@
 namespace osuCrypto
 {
 
-<<<<<<< HEAD
-
-    SilentMultiPprfSender::SilentMultiPprfSender(u64 domainSize, u64 pointCount)
-    {
-        configure(domainSize, pointCount);
-    }
-    void SilentMultiPprfSender::configure(u64 domainSize, u64 pointCount)
-    {
-        mDomain = domainSize;
-        mDepth = log2ceil(mDomain);
-        mPntCount = pointCount;
-        //mPntCount8 = roundUpTo(pointCount, 8);
-
-        mBaseOTs.resize(0, 0);
-    }
-
-    void SilentMultiPprfReceiver::configure(u64 domainSize, u64 pointCount)
-    {
-        mDomain = domainSize;
-        mDepth = log2ceil(mDomain);
-        mPntCount = pointCount;
-
-        mBaseOTs.resize(0, 0);
-    }
-
-    u64 SilentMultiPprfSender::baseOtCount() const
-    {
-        return mDepth * mPntCount;
-    }
-    u64 SilentMultiPprfReceiver::baseOtCount() const
-    {
-        return mDepth * mPntCount;
-    }
-
-    bool SilentMultiPprfSender::hasBaseOts() const
-    {
-        return mBaseOTs.size();
-    }
-    bool SilentMultiPprfReceiver::hasBaseOts() const
-    {
-        return mBaseOTs.size();
-    }
-    void SilentMultiPprfSender::setBase(span<std::array<block, 2>> baseMessages)
-=======
     void SilentMultiPprfSender::setBase(span<const std::array<block, 2>> baseMessages)
->>>>>>> a10ef32b
     {
         if (baseOtCount() != static_cast<u64>(baseMessages.size()))
             throw RTE_LOC;
@@ -69,17 +25,6 @@
         if (baseOtCount() != static_cast<u64>(baseMessages.size()))
             throw RTE_LOC;
 
-<<<<<<< HEAD
-        mBaseOTs.resize(mPntCount, mDepth);
-        memcpy(mBaseOTs.data(), baseMessages.data(), mBaseOTs.size() * sizeof(block));
-    }
-
-    // This function copies the leaf values of the GGM tree 
-    // to the output location. There are two modes for this 
-    // funcation. If interleaved == false, then each tree is 
-    // copied to a different contiguous regious of the output.
-    // If interleaved == true, then trees are interleaved such that .... 
-=======
         // The OTs are used in blocks of 8, so make sure that there is a whole
         // number of blocks.
         mBaseOTs.resize(roundUpTo(mPntCount, 8), mDepth);
@@ -88,10 +33,9 @@
 
     // This function copies the leaf values of the GGM tree
     // to the output location. There are two modes for this
-    // funcation. If interleaved == false, then each tree is
-    // copied to a different contiguous regious of the output.
+    // function. If interleaved == false, then each tree is
+    // copied to a different contiguous regions of the output.
     // If interleaved == true, then trees are interleaved such that ....
->>>>>>> a10ef32b
     // @lvl         - the GGM tree leafs.
     // @output      - the location that the GGM leafs should be written to.
     // @numTrees    - How many trees there are in total.
@@ -118,8 +62,7 @@
             //auto rowsPer = 16;
             //auto step = lvl.size()
 
-<<<<<<< HEAD
-            //auto sectionSize = 
+            //auto sectionSize =
 
             if (lvl.size() < 16)
                 throw RTE_LOC;
@@ -130,19 +73,6 @@
 
 
 
-=======
-            //auto sectionSize =
-
-            if (lvl.size() < 16)
-                throw RTE_LOC;
-
-
-            auto setIdx = tIdx / 8;
-            auto blocksPerSet = lvl.size() * 8 / 128;
-
-
-
->>>>>>> a10ef32b
             auto numSets = totalTrees / 8;
             auto begin = setIdx;
             auto step = numSets;
@@ -154,11 +84,7 @@
                 for (u64 i = begin, k = 0; i < end; i += step, ++k)
                 {
                     auto& io = *(std::array<block, 128>*)(&lvl[k * 16]);
-<<<<<<< HEAD
-                    transpose128(io);
-=======
                     transpose128(io.data());
->>>>>>> a10ef32b
                     for (u64 j = 0; j < 128; ++j)
                         output(j, i) = io[j];
                 }
@@ -203,8 +129,6 @@
             }
 
         }
-<<<<<<< HEAD
-=======
         else if (oFormat == PprfOutputFormat::BlockTransposed)
         {
 
@@ -235,7 +159,6 @@
             }
 
         }
->>>>>>> a10ef32b
         else if (oFormat == PprfOutputFormat::Interleaved)
         {
             // no op
@@ -278,19 +201,11 @@
             auto secOffset = sectionIdx * numSets * 128;
 
             return setOffset + subOffset + secOffset;
-<<<<<<< HEAD
         }
         default:
             throw RTE_LOC;
             break;
         }
-=======
-        }
-        default:
-            throw RTE_LOC;
-            break;
-        }
->>>>>>> a10ef32b
         //auto totalTrees = points.size();
 
     }
@@ -298,7 +213,7 @@
     void interleavedPoints(span<u64> points, u64 domain, PprfOutputFormat format)
     {
 
-        for (i64 i = 0; i < points.size(); ++i)
+        for (u64 i = 0; i < points.size(); ++i)
         {
             points[i] = interleavedPoint(points[i], i, points.size(), domain, format);
         }
@@ -307,7 +222,7 @@
     u64 getActivePath(const span<u8>& choiceBits)
     {
         u64 point = 0;
-        for (i64 i = 0; i < choiceBits.size(); ++i)
+        for (u64 i = 0; i < choiceBits.size(); ++i)
         {
             auto shift = choiceBits.size() - i - 1;
 
@@ -322,10 +237,7 @@
         switch (format)
         {
         case PprfOutputFormat::Plain:
-<<<<<<< HEAD
-=======
         case PprfOutputFormat::BlockTransposed:
->>>>>>> a10ef32b
 
             memset(points.data(), 0, points.size() * sizeof(u64));
             for (u64 j = 0; j < mPntCount; ++j)
@@ -357,23 +269,16 @@
     {
         BitVector choices(mPntCount * mDepth);
 
-<<<<<<< HEAD
-        mBaseChoices.resize(mPntCount, mDepth);
-=======
         // The points are read in blocks of 8, so make sure that there is a
         // whole number of blocks.
         mBaseChoices.resize(roundUpTo(mPntCount, 8), mDepth);
->>>>>>> a10ef32b
         for (u64 i = 0; i < mPntCount; ++i)
         {
             u64 idx;
             switch (format)
             {
             case osuCrypto::PprfOutputFormat::Plain:
-<<<<<<< HEAD
-=======
             case osuCrypto::PprfOutputFormat::BlockTransposed:
->>>>>>> a10ef32b
                 do {
                     for (u64 j = 0; j < mDepth; ++j)
                         mBaseChoices(i, j) = prng.getBit();
@@ -384,13 +289,12 @@
             case osuCrypto::PprfOutputFormat::Interleaved:
             case osuCrypto::PprfOutputFormat::InterleavedTransposed:
 
-                // make sure that atleast the first element of this tree
+                // make sure that at least the first element of this tree
                 // is within the modulus.
                 idx = interleavedPoint(0, i, mPntCount, mDomain, format);
                 if (idx >= modulus)
                     throw RTE_LOC;
 
-<<<<<<< HEAD
 
                 do {
                     for (u64 j = 0; j < mDepth; ++j)
@@ -407,24 +311,6 @@
                 break;
             }
 
-=======
-
-                do {
-                    for (u64 j = 0; j < mDepth; ++j)
-                        mBaseChoices(i, j) = prng.getBit();
-                    idx = getActivePath(mBaseChoices[i]);
-
-                    idx = interleavedPoint(idx, i, mPntCount, mDomain, format);
-                } while (idx >= modulus);
-
-
-                break;
-            default:
-                throw RTE_LOC;
-                break;
-            }
-
->>>>>>> a10ef32b
         }
 
         for (u64 i = 0; i < mBaseChoices.size(); ++i)
@@ -435,8 +321,6 @@
         return choices;
     }
 
-<<<<<<< HEAD
-=======
     void SilentMultiPprfReceiver::setChoiceBits(PprfOutputFormat format, BitVector choices)
     {
         // Make sure we're given the right number of OTs.
@@ -466,17 +350,6 @@
                 throw RTE_LOC;
         }
     }
-
->>>>>>> a10ef32b
-    //block SilentMultiPprfSender::expand(
-    //    Channel& chl,
-    //    block value,
-    //    PRNG& prng,
-    //    MatrixView<block> output,
-    //    PprfOutputFormat oFormat, bool mal)
-    //{
-    //    return expand({ &chl, 1 }, value, prng, output, oFormat, mal);
-    //}
 
     void SilentMultiPprfSender::expand(
         Channel& chls,
@@ -492,17 +365,10 @@
 
     void SilentMultiPprfSender::expand(
         Channel& chl,
-<<<<<<< HEAD
-        span<block> value,
-        PRNG& prng,
-        MatrixView<block> output,
-        PprfOutputFormat oFormat, 
-=======
         span<const block> value,
         PRNG& prng,
         MatrixView<block> output,
         PprfOutputFormat oFormat,
->>>>>>> a10ef32b
         u64 numThreads)
     {
         setValue(value);
@@ -517,23 +383,12 @@
                 throw RTE_LOC;
 
             if (output.cols() != mPntCount)
-<<<<<<< HEAD
-=======
                 throw RTE_LOC;
         }
         else if (oFormat == PprfOutputFormat::BlockTransposed)
         {
             if (output.cols() != mDomain)
->>>>>>> a10ef32b
-                throw RTE_LOC;
-        }
-        else if (oFormat == PprfOutputFormat::InterleavedTransposed)
-        {
-            if (output.rows() != 128)
-                throw RTE_LOC;
-
-            //if (output.cols() > (mDomain * mPntCount + 127) / 128)
-            //    throw RTE_LOC;
+                throw RTE_LOC;
 
             if (output.rows() != mPntCount)
                 throw RTE_LOC;
@@ -568,12 +423,9 @@
             throw RTE_LOC;
         }
 
-<<<<<<< HEAD
-=======
         // Should we program the active child to be its correct value XOR delta?
         // If not, it will just take a random value.
         const bool activeChildXorDelta = (mValue.size() != 0);
->>>>>>> a10ef32b
 
 
         // ss will hold the malicious check block. Will be
@@ -600,12 +452,8 @@
             chl.asyncSendCopy(tg.g);
             chl.asyncSend(std::move(tg.sums[0]));
             chl.asyncSend(std::move(tg.sums[1]));
-<<<<<<< HEAD
-            chl.asyncSend(std::move(tg.lastOts));
-=======
             if (activeChildXorDelta)
                 chl.asyncSend(std::move(tg.lastOts));
->>>>>>> a10ef32b
         };
 
         // The function that each thread will run. Each thread will
@@ -622,31 +470,16 @@
 
             // mySums will hold the left and right GGM tree sums
             // for each level. For example sums[0][i][5]  will
-<<<<<<< HEAD
-            // hold the sum of the left children for level i of 
-            // the 5th tree. 
-            std::array<std::vector<std::array<block, 8>>, 2>& sums = treeGrp.sums;
-
-            auto dd = mDepth + (oFormat == PprfOutputFormat::Interleaved ? 0 : 1);
-            // tree will hold the full GGM tree. Note that there are 8 
-            // indepenendent trees that are being processed together. 
-            // The trees are flattenned to that the children of j are
-            // located at 2*j  and 2*j+1. 
-            //std::vector<std::array<block, 8>> tree((1ull << (dd)));
-            std::unique_ptr<block[]> uPtr(new block[8 * (1ull << (dd))]);
-=======
             // hold the sum of the left children for level i of
             // the 5th tree.
             std::array<std::vector<std::array<block, 8>>, 2>& sums = treeGrp.sums;
 
             auto dd = mDepth + (oFormat == PprfOutputFormat::Interleaved ? 0 : 1);
             // tree will hold the full GGM tree. Note that there are 8
-            // indepenendent trees that are being processed together.
-            // The trees are flattenned to that the children of j are
+            // independent trees that are being processed together.
+            // The trees are flattened to that the children of j are
             // located at 2*j+1 and 2*j+2.
-            AlignedBlockPtr uPtr = allocAlignedBlockArray(8 * (1ull << (dd)));
->>>>>>> a10ef32b
-            span<std::array<block, 8>> tree((std::array<block, 8>*)uPtr.get(), 1ull << (dd));
+            AlignedUnVector<std::array<block, 8>> tree(1ull << (dd));
 
 #ifdef DEBUG_PRINT_PPRF
             chl.asyncSendCopy(mValue);
@@ -654,11 +487,7 @@
 
             // Returns the i'th level of the current 8 trees. The
             // children of node j on level i are located at 2*j and
-<<<<<<< HEAD
-            // 2*j+1  on level i+1. 
-=======
             // 2*j+1  on level i+1.
->>>>>>> a10ef32b
             auto getLevel = [&](u64 i, u64 g)
             {
 
@@ -678,25 +507,7 @@
                 return span<std::array<block, 8>>(b, e);
             };
 
-            // prints out the contents of b
-            //auto print = [](span<block> b)
-            //{
-            //    std::stringstream ss;
-            //    if (b.size())
-            //        ss << b[0];
-            //    for (i64 i = 1; i < b.size(); ++i)
-            //    {
-            //        ss << ", " << b[i];
-            //    }
-            //    return ss.str();
-            //};
-
-            // This thread will process 8 trees at a time. It will interlace
-<<<<<<< HEAD
-            // thich sets of trees are processed with the other threads. 
-=======
-            // thich sets of trees are processed with the other threads.
->>>>>>> a10ef32b
+            // This thread will process 8 trees at a time. 
             for (u64 g = threadIdx * 8; g < mPntCount; g += 8 * numThreads)
             {
                 treeGrp.g = g;
@@ -705,7 +516,7 @@
                 auto min = std::min<u64>(8, mPntCount - g);
                 gTimer.setTimePoint("send.start" + std::to_string(g));
 
-                // Populate the zero'th level of the GGM tree with random seeds.
+                // Populate the zeroth level of the GGM tree with random mSeeds.
                 prng.get(getLevel(0, g));
 
                 // Allocate space for our sums of each level.
@@ -743,11 +554,7 @@
                             // The sum that this child node belongs to.
                             auto& sum = sums[keep][d];
 
-<<<<<<< HEAD
-                            // Each parent is expanded into the left and right children 
-=======
                             // Each parent is expanded into the left and right children
->>>>>>> a10ef32b
                             // using a different AES fixed-key. Therefore our OWF is:
                             //
                             //    H(x) = (AES(k0, x) + x) || (AES(k1, x) + x);
@@ -763,11 +570,7 @@
                             child[6] = child[6] ^ parent[6];
                             child[7] = child[7] ^ parent[7];
 
-<<<<<<< HEAD
-                            // Update the running sums for this level. We keep 
-=======
                             // Update the running sums for this level. We keep
->>>>>>> a10ef32b
                             // a left and right totals for each level.
                             sum[0] = sum[0] ^ child[0];
                             sum[1] = sum[1] ^ child[1];
@@ -808,40 +611,6 @@
                     }
                 }
 
-<<<<<<< HEAD
-                // For the last level, we are going to do something special. 
-                // The other party is currently missing both leaf children of 
-                // the active parent. Since this is the last level, we want
-                // the inactive child to just be the normal value but the 
-                // active child should be the correct value XOR the delta.
-                // This will be done by sending the sums and the sums plus 
-                // delta and ensure that they can only decrypt the correct ones.
-                auto d = mDepth - 1;
-                std::vector<std::array<block, 4>>& lastOts = treeGrp.lastOts;
-                lastOts.resize(min);
-                for (u64 j = 0; j < min; ++j)
-                {
-                    // Construct the sums where we will allow the delta (mValue)
-                    // to either be on the left child or right child depending 
-                    // on which has the active path.
-                    lastOts[j][0] = sums[0][d][j];
-                    lastOts[j][1] = sums[1][d][j] ^ mValue[g + j];
-                    lastOts[j][2] = sums[1][d][j];
-                    lastOts[j][3] = sums[0][d][j] ^ mValue[g + j];
-
-                    // We are going to expand the 128 bit OT string
-                    // into a 256 bit OT string using AES.
-                    std::array<block, 4> masks, maskIn;
-                    maskIn[0] = mBaseOTs[g + j][d][0];
-                    maskIn[1] = mBaseOTs[g + j][d][0] ^ AllOneBlock;
-                    maskIn[2] = mBaseOTs[g + j][d][1];
-                    maskIn[3] = mBaseOTs[g + j][d][1] ^ AllOneBlock;
-                    mAesFixedKey.ecbEncFourBlocks(maskIn.data(), masks.data());
-                    masks[0] = masks[0] ^ maskIn[0];
-                    masks[1] = masks[1] ^ maskIn[1];
-                    masks[2] = masks[2] ^ maskIn[2];
-                    masks[3] = masks[3] ^ maskIn[3];
-=======
                 if (activeChildXorDelta)
                 {
                     // For the last level, we are going to do something special.
@@ -876,7 +645,6 @@
                         masks[1] = masks[1] ^ maskIn[1];
                         masks[2] = masks[2] ^ maskIn[2];
                         masks[3] = masks[3] ^ maskIn[3];
->>>>>>> a10ef32b
 
 #ifdef DEBUG_PRINT_PPRF
                         if (mPrint) {
@@ -903,23 +671,15 @@
                 //chl.asyncSend(std::move(sums[0]));
                 //chl.asyncSend(std::move(sums[1]));
 
-                //// send the special OT messages for the last level.
+                //// send the special OT mMessages for the last level.
                 //chl.asyncSend(std::move(lastOts));
                 gTimer.setTimePoint("send.expand_send");
 
-<<<<<<< HEAD
-                // copy the last level to the output. If desired, this is 
-                // where the tranpose is performed. 
+                // copy the last level to the output. If desired, this is
+                // where the transpose is performed.
                 auto lvl = getLevel(mDepth, g);
 
-                // s is a checksum that is used for malicous security. 
-=======
-                // copy the last level to the output. If desired, this is
-                // where the tranpose is performed.
-                auto lvl = getLevel(mDepth, g);
-
-                // s is a checksum that is used for malicous security.
->>>>>>> a10ef32b
+                // s is a checksum that is used for malicious security.
                 copyOut(lvl, output, mPntCount, g, oFormat);
             }
         };
@@ -939,21 +699,12 @@
         mBaseOTs = {};
     }
 
-<<<<<<< HEAD
-    void SilentMultiPprfSender::setValue(span<block> value)
-    {
-        if ((u64)value.size() != mPntCount)
-            throw RTE_LOC;
-
-        mValue.resize(mPntCount);
-=======
     void SilentMultiPprfSender::setValue(span<const block> value)
     {
         if (value.size() != 0 && (u64)value.size() != mPntCount)
             throw RTE_LOC;
 
         mValue.resize(value.size());
->>>>>>> a10ef32b
         std::copy(value.begin(), value.end(), mValue.begin());
     }
 
@@ -966,11 +717,7 @@
     }
 
     void SilentMultiPprfReceiver::expand(Channel& chl, PRNG& prng, MatrixView<block> output,
-<<<<<<< HEAD
-        PprfOutputFormat oFormat,
-=======
         PprfOutputFormat oFormat, bool activeChildXorDelta,
->>>>>>> a10ef32b
         u64 numThreads)
     {
 
@@ -984,14 +731,14 @@
                 throw RTE_LOC;
 
             if (output.cols() != mPntCount)
-<<<<<<< HEAD
-=======
                 throw RTE_LOC;
         }
         else if (oFormat == PprfOutputFormat::BlockTransposed)
         {
             if (output.cols() != mDomain)
->>>>>>> a10ef32b
+                throw RTE_LOC;
+
+            if (output.rows() != mPntCount)
                 throw RTE_LOC;
         }
         else if (oFormat == PprfOutputFormat::InterleavedTransposed)
@@ -1002,10 +749,9 @@
             //if (output.cols() > (mDomain * mPntCount + 127) / 128)
             //    throw RTE_LOC;
 
-            if (output.rows() != mPntCount)
-                throw RTE_LOC;
-        }
-<<<<<<< HEAD
+            if (mPntCount & 7)
+                throw RTE_LOC;
+        }
         else if (oFormat == PprfOutputFormat::Interleaved)
         {
             if (output.cols() != 1)
@@ -1015,54 +761,20 @@
             auto rows = output.rows();
             if (rows > (mDomain * mPntCount) ||
                 rows / 128 != (mDomain * mPntCount) / 128)
-=======
-        else if (oFormat == PprfOutputFormat::InterleavedTransposed)
-        {
-            if (output.rows() != 128)
-                throw RTE_LOC;
-
-            //if (output.cols() > (mDomain * mPntCount + 127) / 128)
-            //    throw RTE_LOC;
-
+                throw RTE_LOC;
             if (mPntCount & 7)
->>>>>>> a10ef32b
-                throw RTE_LOC;
-            if (mPntCount & 7)
                 throw RTE_LOC;
         }
         else
         {
             throw RTE_LOC;
         }
-        else if (oFormat == PprfOutputFormat::Interleaved)
-        {
-            if (output.cols() != 1)
-                throw RTE_LOC;
-            if (mDomain & 1)
-                throw RTE_LOC;
-            auto rows = output.rows();
-            if (rows > (mDomain * mPntCount) ||
-                rows / 128 != (mDomain * mPntCount) / 128)
-                throw RTE_LOC;
-            if (mPntCount & 7)
-                throw RTE_LOC;
-        }
-        else
-        {
-            throw RTE_LOC;
-        }
-
-        gTimer.setTimePoint("recv.enter");
 
         gTimer.setTimePoint("recv.enter");
 
         // The vector holding the indices of the active
         // leaves. Each index is in [0,mDomain).
-<<<<<<< HEAD
-        std::vector<u64> points(mPntCount);
-=======
         std::vector<u64> points(roundUpTo(mPntCount, 8));
->>>>>>> a10ef32b
         getPoints(points, PprfOutputFormat::Plain);
 
         // A public PRF/PRG that we will use for deriving the GGM tree.
@@ -1075,6 +787,7 @@
 
         std::mutex recvMtx;
 
+
         // The function that each thread will run. Each thread will
         // process 8 GGM trees in parallel.
         auto routine = [&](u64 threadIdx)
@@ -1087,7 +800,7 @@
             // for each level. For example mySums[5][0]  will
             // hold the sum of the left children for the 5th tree. This
             // sum will be "missing" the children of the active parent.
-            // The sender will give of one of the full somes so we can
+            // The sender will give of one of the full sums so we can
             // compute the missing inactive child.
             std::array<std::array<block, 8>, 2> mySums;
 
@@ -1098,28 +811,22 @@
             theirSums[1].resize(mDepth - activeChildXorDelta);
 
             auto dd = mDepth + (oFormat == PprfOutputFormat::Interleaved ? 0 : 1);
-<<<<<<< HEAD
-            // tree will hold the full GGM tree. Not that there are 8 
-            // indepenendent trees that are being processed together. 
-            // The trees are flattenned to that the children of j are
-            // located at 2*j  and 2*j+1. 
-            //std::vector<std::array<block, 8>> tree(1ull << (dd));
-            std::unique_ptr<block[]> uPtr(new block[8 * (1ull << (dd))]);
-=======
             // tree will hold the full GGM tree. Not that there are 8
-            // indepenendent trees that are being processed together.
-            // The trees are flattenned to that the children of j are
+            // independent trees that are being processed together.
+            // The trees are flattened to that the children of j are
             // located at 2*j  and 2*j+1.
-            AlignedBlockPtr uPtr = allocAlignedBlockArray(8 * (1ull << (dd)));
->>>>>>> a10ef32b
-            span<std::array<block, 8>> tree((std::array<block, 8>*)uPtr.get(), 1ull << (dd));
+            AlignedUnVector<std::array<block, 8>> tree(1ull << (dd));
 
             gTimer.setTimePoint("recv.alloc");
 
             //std::vector<std::array<block, 8>> stack(mDepth);
 
-#ifdef DEBUG_PRINT_PPRF
-            // This will be the full tree and is sent by the reciever to help debug.
+            gTimer.setTimePoint("recv.alloc");
+
+            //std::vector<std::array<block, 8>> stack(mDepth);
+
+#ifdef DEBUG_PRINT_PPRF
+            // This will be the full tree and is sent by the receiver to help debug.
             std::vector<std::array<block, 8>> ftree(1ull << (mDepth + 1));
 
             // The delta value on the active path.
@@ -1129,11 +836,7 @@
 
             // Returns the i'th level of the current 8 trees. The
             // children of node j on level i are located at 2*j and
-<<<<<<< HEAD
-            // 2*j+1  on level i+1. 
-=======
             // 2*j+1  on level i+1.
->>>>>>> a10ef32b
             auto getLevel = [&](u64 i, u64 g, bool f = false)
             {
                 auto size = (1ull << i), offset = (size - 1);
@@ -1191,12 +894,7 @@
 
             // The number of real trees for this iteration.
             std::vector<std::array<block, 4>> lastOts(8);
-            // This thread will process 8 trees at a time. It will interlace
-<<<<<<< HEAD
-            // thich sets of trees are processed with the other threads. 
-=======
-            // thich sets of trees are processed with the other threads.
->>>>>>> a10ef32b
+            // This thread will process 8 trees at a time. 
             for (u64 gg = threadIdx * 8; gg < mPntCount; gg += 8 * numThreads)
             {
 #ifdef DEBUG_PRINT_PPRF
@@ -1212,12 +910,8 @@
                     chl.recv(g);
                     chl.recv(theirSums[0].data(), theirSums[0].size());
                     chl.recv(theirSums[1].data(), theirSums[1].size());
-<<<<<<< HEAD
-                    chl.recv(lastOts.data(), lastOts.size());
-=======
                     if (activeChildXorDelta)
                         chl.recv(lastOts.data(), lastOts.size());
->>>>>>> a10ef32b
                 }
                 //TODO("Optimize this recv so that if we have fewer than 8 trees then less data is sent..");
 
@@ -1234,8 +928,6 @@
                     int notAi = mBaseChoices[i + g][0];
                     l1[notAi][i] = mBaseOTs[i + g][0] ^ theirSums[notAi][0][i];
                     l1[notAi ^ 1][i] = ZeroBlock;
-                    //auto idxn = i + (notAi^1) * mPntCount8;
-                    //l1[idxn] = mBaseOTs[i] ^ sums[notAi^1](i);
 
 #ifdef DEBUG_PRINT_PPRF
                     if (neq(l1[notAi][i], l1f[notAi][i])) {
@@ -1256,17 +948,10 @@
                 for (u64 d = 1; d < mDepth; ++d)
                 {
                     // The already constructed level. Only missing the
-<<<<<<< HEAD
-                    // GGM tree node value along the active path. 
-                    auto level0 = getLevel(d, g);
-
-                    // The next level that we want to construct. 
-=======
                     // GGM tree node value along the active path.
                     auto level0 = getLevel(d, g);
 
                     // The next level that we want to construct.
->>>>>>> a10ef32b
                     auto level1 = getLevel(d + 1, g);
 
                     // Zero out the previous sums.
@@ -1298,11 +983,7 @@
                             // The child that we will write in this iteration.
                             auto& child = level1[childIdx];
 
-<<<<<<< HEAD
-                            // Each parent is expanded into the left and right children 
-=======
                             // Each parent is expanded into the left and right children
->>>>>>> a10ef32b
                             // using a different AES fixed-key. Therefore our OWF is:
                             //
                             //    H(x) = (AES(k0, x) + x) || (AES(k1, x) + x);
@@ -1326,15 +1007,9 @@
                                 if (eq(parent[i], ZeroBlock))
                                     child[i] = ZeroBlock;
 #endif
-<<<<<<< HEAD
-                            // Update the running sums for this level. We keep 
-                            // a left and right totals for each level. Note that
-                            // we are actually XOR in the incorrect value of the 
-=======
                             // Update the running sums for this level. We keep
                             // a left and right totals for each level. Note that
                             // we are actually XOR in the incorrect value of the
->>>>>>> a10ef32b
                             // children of the active parent (assuming !DEBUG_PRINT_PPRF).
                             // This is ok since we will later XOR off these incorrect values.
                             auto& sum = mySums[keep];
@@ -1360,10 +1035,7 @@
                     if (!activeChildXorDelta || d != mDepth - 1)
                     {
 
-<<<<<<< HEAD
-=======
                         // TODO: Fix cache timing leak of active path.
->>>>>>> a10ef32b
                         for (u64 i = 0; i < 8; ++i)
                         {
                             // the index of the leaf node that is active.
@@ -1414,23 +1086,10 @@
 
                 timer.setTimePoint("recv.expanded");
 
-<<<<<<< HEAD
-                // Now processes the last level. This one is special 
-                // because we we must XOR in the correction value as 
-                // before but we must also fixed the child value for 
-                // the active child. To do this, we will receive 4 
-                // values. Two for each case (left active or right active).
-                timer.setTimePoint("recv.recvLast");
-
-                auto level = getLevel(mDepth, g);
-                auto d = mDepth - 1;
-                for (u64 j = 0; j < 8; ++j)
-=======
                 if (activeChildXorDelta)
->>>>>>> a10ef32b
                 {
                     // Now processes the last level. This one is special
-                    // because we we must XOR in the correction value as
+                    // because we must XOR in the correction value as
                     // before but we must also fixed the child value for
                     // the active child. To do this, we will receive 4
                     // values. Two for each case (left active or right active).
@@ -1501,21 +1160,11 @@
                     timer.setTimePoint("recv.expandLast");
                 }
 
-<<<<<<< HEAD
-                timer.setTimePoint("recv.expandLast");
-
-                // copy the last level to the output. If desired, this is 
-                // where the tranpose is performed. 
+                // copy the last level to the output. If desired, this is
+                // where the transpose is performed.
                 auto lvl = getLevel(mDepth, g);
 
-                // s is a checksum that is used for malicous security. 
-=======
-                // copy the last level to the output. If desired, this is
-                // where the tranpose is performed.
-                auto lvl = getLevel(mDepth, g);
-
-                // s is a checksum that is used for malicous security.
->>>>>>> a10ef32b
+                // s is a checksum that is used for malicious security.
                 copyOut(lvl, output, mPntCount, g, oFormat);
             }
         };
