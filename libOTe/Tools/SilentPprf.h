--- conflicted
+++ resolved
@@ -15,16 +15,10 @@
 
     enum class PprfOutputFormat
     {
-<<<<<<< HEAD
-        Plain,
-        Interleaved,
-        InterleavedTransposed
-=======
         Plain,                // One column per tree, one row per leaf
         BlockTransposed,      // One row per tree, one column per leaf
         Interleaved,
         InterleavedTransposed // Bit transposed
->>>>>>> a10ef32b
     };
 
     enum class OTType
@@ -100,26 +94,15 @@
 
         void expand(Channel& chl, block value, PRNG& prng, MatrixView<block> output, PprfOutputFormat oFormat, u64 numThreads);
 
-<<<<<<< HEAD
-        void expand(Channel& chls, span<block> value, PRNG& prng, span<block> output, PprfOutputFormat oFormat, u64 numThreads)
-=======
         void expand(Channel& chls, span<const block> value, PRNG& prng, span<block> output, PprfOutputFormat oFormat, u64 numThreads)
->>>>>>> a10ef32b
         {
             MatrixView<block> o(output.data(), output.size(), 1);
             expand(chls, value, prng, o, oFormat, numThreads);
         }
-<<<<<<< HEAD
-        void expand(Channel& chl, span<block> value, PRNG& prng, MatrixView<block> output, PprfOutputFormat oFormat, u64 numThreads);
-
-
-        void setValue(span<block> value);
-=======
         void expand(Channel& chl, span<const block> value, PRNG& prng, MatrixView<block> output, PprfOutputFormat oFormat, u64 numThreads);
 
 
         void setValue(span<const block> value);
->>>>>>> a10ef32b
 
 
         void clear();
@@ -150,9 +133,6 @@
             mBaseOTs.resize(0, 0);
         }
 
-<<<<<<< HEAD
-        BitVector sampleChoiceBits(u64 modulus, PprfOutputFormat format, PRNG& prng);
-=======
 
         // For output format Plain or BlockTransposed, the choice bits it
         // samples are in blocks of mDepth, with mPntCount blocks total (one for
@@ -163,7 +143,6 @@
 
         // choices is in the same format as the output from sampleChoiceBits.
         void setChoiceBits(PprfOutputFormat format, BitVector choices);
->>>>>>> a10ef32b
 
         // the number of base OTs that should be set.
         u64 baseOtCount() const
@@ -182,15 +161,6 @@
 
 
         void getPoints(span<u64> points, PprfOutputFormat format);
-<<<<<<< HEAD
-
-        void expand(Channel& chl, PRNG& prng, span<block> output, PprfOutputFormat oFormat, u64 numThreads)
-        {
-            MatrixView<block> o(output.data(), output.size(), 1);
-            return expand(chl, prng, o, oFormat, numThreads);
-        }
-        void expand(Channel& chl, PRNG& prng, MatrixView<block> output, PprfOutputFormat oFormat, u64 numThreads);
-=======
 
         void expand(Channel& chl, PRNG& prng, span<block> output, PprfOutputFormat oFormat, u64 numThreads)
         {
@@ -206,7 +176,6 @@
         // active child to be its correct value XOR delta. If it is not, the
         // active child will just take a random value.
         void expand(Channel& chl, PRNG& prng, MatrixView<block> output, PprfOutputFormat oFormat, bool activeChildXorDelta, u64 numThreads);
->>>>>>> a10ef32b
 
         void clear()
         {
