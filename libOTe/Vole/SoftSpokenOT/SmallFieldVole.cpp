#include "SmallFieldVole.h"
#ifdef ENABLE_SOFTSPOKEN_OT

#include <cryptoTools/Common/Matrix.h>
#include <cryptoTools/Common/Log.h>
#include <cryptoTools/Common/Range.h>
#include <cryptoTools/Common/TestCollection.h>
#include <cryptoTools/Crypto/AES.h>
#include <cryptoTools/Crypto/Blake2.h>

//#include <boost/log/core.hpp> // For BOOST_LOG_UNREACHABLE()
//
//#ifdef BOOST_LOG_UNREACHABLE
//#define UNREACHABLE() BOOST_LOG_UNREACHABLE()
//#else
//#define UNREACHABLE()
//#endif

#if defined(__GNUC__) || defined(__clang__)
#       define UNREACHABLE() __builtin_unreachable()
#elif defined(_MSC_VER)
#   define UNREACHABLE() __assume(0)
#else
#	define UNREACHABLE()
#endif


namespace osuCrypto
{

	// Output: v (or w) in inOut[1 ...], and u in inOut[0]. If blocks > 2**depth, this pattern repeats
	// once every 2**depth blocks.
	template<u64 depth, u64 blocks = superBlkSize>
	static OC_FORCEINLINE void xorReduce(block* __restrict inOut, u64 maxDepth)
	{
		assert((blocks & ((1 << depth) - 1)) == 0); // Can't reduce partial trees.

		// Force unroll outer loop using template recursion.
		xorReduce<depth - 1, (depth > 1 ? blocks : 0)>(inOut, maxDepth);

		if (depth <= maxDepth)
		{
			u64 stride = 1 << (depth - 1);
			for (u64 i = 0; i < blocks; i += 2 * stride)
			{
				for (u64 j = 0; j < depth; ++j)
					inOut[i + j] ^= inOut[i + stride + j];
				inOut[i + depth] = inOut[i + stride];
			}
		}
	}

	// Base case
	template<> OC_FORCEINLINE void xorReduce<0, 0>(block* __restrict inOut, u64 maxDepth) {}

	// outU is unused when this is called by the receiver, and a few operations might be saved by not
	// computing it. However, it's just a few XORs, and the compiler will likely optimize it out anyway.
	static OC_FORCEINLINE void xorReducePath(
		u64 fieldBits, u64 fieldSize, u64 superBlk, block(*__restrict path)[superBlkSize],
		block* __restrict outU, block* __restrict outVW, bool isReceiver,
		bool correctionPresent = false)
	{
		// Reduce up the combining tree, continuing for as many nodes just got completed.
		// However, the root is skipped, in case it might have a different size.
		u64 treeDepth = 0;
		for (u64 blkInTree = superBlk; treeDepth < (fieldBits - 1) / superBlkShift
			&& blkInTree % superBlkSize == 0; ++treeDepth)
		{
			blkInTree /= superBlkSize;

			xorReduce<superBlkShift>(path[treeDepth], superBlkShift);

			for (u64 depth = 0; depth < superBlkShift; ++depth)
				outVW[treeDepth * superBlkShift + depth] ^= path[treeDepth][depth + 1];
			path[treeDepth + 1][(blkInTree - 1) % superBlkSize] = path[treeDepth][0];
		}

		// Reduce the root of the combining tree.
		if ((superBlk & (fieldSize - 1)) == 0)
		{
			u64 depthRemaining = 1 + (fieldBits - 1) % superBlkShift;
			xorReduce<superBlkShift>(path[treeDepth], depthRemaining);

			if (correctionPresent)
				for (u64 j = 0; j < depthRemaining; ++j)
					outVW[treeDepth * superBlkShift + j] ^= path[treeDepth][j + 1];
			else
				for (u64 j = 0; j < depthRemaining; ++j)
					outVW[treeDepth * superBlkShift + j] = path[treeDepth][j + 1];
			if (!isReceiver)
				*outU = path[treeDepth][0];
		}
	}

	template<u64 fieldBitsConst>
	OC_FORCEINLINE void generateSenderImpl(
		const SmallFieldVoleSender& This,
		u64 blockIdx, const AES& aes, block* __restrict outU, block* __restrict outV)
	{
		// Allow the compiler to hardcode mFieldBits based on the template parameter.
		const u64 fieldBits = fieldBitsConst > 0 ? fieldBitsConst : This.mFieldBits;
		constexpr u64 fieldBitsMax =
			fieldBitsConst > 0 ? fieldBitsConst : SmallFieldVoleSender::fieldBitsMax;
		const u64 fieldSize = 1 << fieldBits;

		assert(This.mSeeds.size());

		block* __restrict seeds = This.mSeeds.data();
		block blockIdxBlock = toBlock(blockIdx);

		if (fieldBits <= superBlkShift) // >= 1 VOLEs per superblock.
		{
			if (fieldBitsConst == 0)
				UNREACHABLE();

			const u64 volePerSuperBlk = superBlkSize / fieldSize;
			for (u64 nVole = 0; nVole < This.mNumVoles; nVole += volePerSuperBlk)
			{
				// TODO: Try combining the block index into the AES key. It gives the same PRG, but
				// might be faster.
				block input[superBlkSize], hashes[superBlkSize];
				for (u64 i = 0; i < superBlkSize; ++i, ++seeds)
					input[i] = blockIdxBlock ^ *seeds;
				aes.hashBlocks<superBlkSize>(input, hashes);

				xorReduce<superBlkShift>(hashes, fieldBits);
				for (u64 i = 0; i < volePerSuperBlk; ++i, ++outU)
				{
					for (u64 j = 0; j < fieldBits; ++j, ++outV)
					{
						*outV = hashes[i * fieldSize + j + 1];
					}
					*outU = hashes[i * fieldSize];
				}
			}
		}
		else // > 1 super block per VOLE.
		{
			for (u64 nVole = 0; nVole < This.mNumVoles; ++nVole, outV += fieldBits, ++outU)
			{
				block path[divCeil(fieldBitsMax, superBlkShift)][superBlkSize];
				for (u64 i = 0; i < fieldBits; ++i)
					// GCC seems to generate better code with an open coded memset.
					outV[i] = toBlock(0, 0);

#ifdef __GNUC__
#pragma GCC unroll 4
#endif
				for (u64 superBlk = 0; superBlk < fieldSize;)
				{
					block input[superBlkSize];
					for (u64 i = 0; i < superBlkSize; ++i, ++superBlk, ++seeds)
						input[i] = blockIdxBlock ^ *seeds;
					aes.hashBlocks<superBlkSize>(input, path[0]);
					xorReducePath(fieldBits, fieldSize, superBlk, path, outU, outV, false);
				}
			}
		}
	}

	template<u64 fieldBitsConst>
	OC_FORCEINLINE void generateReceiverImpl(
		const SmallFieldVoleReceiver& This,
		u64 blockIdx, const AES& aes,
		block* __restrict outW, const block* __restrict correction) 
	{
		// Allow the compiler to hardcode mFieldBits based on the template parameter.
		const u64 fieldBits = fieldBitsConst > 0 ? fieldBitsConst : This.mFieldBits;
		constexpr u64 fieldBitsMax =
			fieldBitsConst > 0 ? fieldBitsConst : SmallFieldVoleSender::fieldBitsMax;
		const u64 fieldSize = 1 << fieldBits;

		assert(This.mSeeds.size());
		block* __restrict seeds = This.mSeeds.data();
		block blockIdxBlock = toBlock(blockIdx);

		bool correctionPresent = (correction != nullptr);
		const u8* __restrict deltaPtr = This.mDeltaUnpacked.data();

		if (fieldBits <= superBlkShift)
		{
			// >= 1 VOLEs per superblock. This case can only occur for small fieldSize, small enough
			// that this cannot be the variable size implementation (fieldBitsConst != 0).
			if (fieldBitsConst == 0)
				UNREACHABLE();

			// Avoid compilation trouble when this if branch is unreachable.
			constexpr u64 fieldBits_ = std::min(fieldBitsMax, (u64)superBlkShift);

			// This is a trickier case, as we need to decide how many VOLES will fit
			// per super block, and how many AES calls to use. Try to get as close to 8 AES invocations
			// per superblock as possible.
			constexpr u64 aesPerVole = (1 << fieldBits_) - 1;
			constexpr u64 volePerSuperBlk = divNearest(superBlkSize, aesPerVole);
			constexpr u64 aesPerSuperBlk = aesPerVole * volePerSuperBlk;
			constexpr u64 fieldsPerSuperBlk = volePerSuperBlk << fieldBits_;

			for (u64 nVole = 0; nVole < This.mNumVoles; nVole += volePerSuperBlk,
				correction += volePerSuperBlk, deltaPtr += fieldBits * volePerSuperBlk)
			{
				block input[aesPerSuperBlk], hashes[aesPerSuperBlk], xorHashes[fieldsPerSuperBlk];
				for (u64 i = 0; i < aesPerSuperBlk; ++i, ++seeds)
					input[i] = blockIdxBlock ^ *seeds;
				aes.hashBlocks<aesPerSuperBlk>(input, hashes);

				// Intersperse the hashes with zeros, because the zeroth seed for each VOLE is unknown.
				for (u64 i = 0; i < volePerSuperBlk; ++i)
				{
					xorHashes[i * fieldSize] = toBlock(0, 0);
					for (u64 j = 0; j < aesPerVole; ++j)
						xorHashes[i * fieldSize + j + 1] = hashes[i * aesPerVole + j];
				}

				xorReduce<fieldBits_, fieldsPerSuperBlk>(xorHashes, fieldBits);
				if (correctionPresent)
					for (u64 i = 0; i < volePerSuperBlk; ++i)
						for (u64 j = 0; j < fieldBits; ++j, ++outW)
							*outW = xorHashes[i * fieldSize + j + 1] ^
								correction[i] & block::allSame(deltaPtr[i * fieldBits + j]);
				else
					for (u64 i = 0; i < volePerSuperBlk; ++i)
						for (u64 j = 0; j < fieldBits; ++j, ++outW)
							*outW = xorHashes[i * fieldSize + j + 1];
			}
		}
		else
		{
			// > 1 super block per VOLE. Do blocks of 8, or 7 at the start because the zeroth seed in a
			// VOLE is unknown.
			for (u64 nVole = 0; nVole < This.mNumVoles; ++nVole, outW += fieldBits, deltaPtr += fieldBits)
			{
				block path[divCeil(fieldBitsMax, superBlkShift)][superBlkSize];
				if (correctionPresent)
					for (u64 i = 0; i < fieldBits; ++i)
						outW[i] = correction[nVole] & block::allSame(deltaPtr[i]);
				else
					for (u64 i = 0; i < fieldBits; ++i)
						outW[i] = toBlock(0, 0);

				block input0[superBlkSize - 1];
				for (u64 i = 0; i < superBlkSize - 1; ++i, ++seeds)
					input0[i] = blockIdxBlock ^ *seeds;
				aes.hashBlocks<superBlkSize - 1>(input0, &path[0][1]);

				// The zeroth seed is unknown, so set the corresponding path element to zero.
				path[0][0] = toBlock(0, 0);

				u64 superBlk = superBlkSize;
				xorReducePath(fieldBits, fieldSize, superBlk, path, nullptr, outW, true);

#ifdef __GNUC__
#pragma GCC unroll 3
#endif
				while (superBlk < fieldSize)
				{
					block input[superBlkSize];
					for (u64 i = 0; i < superBlkSize; ++i, ++superBlk, ++seeds)
						input[i] = blockIdxBlock ^ *seeds;
					aes.hashBlocks<superBlkSize>(input, path[0]);

					xorReducePath(fieldBits, fieldSize, superBlk, path, nullptr, outW,
						true, correctionPresent);
				}
			}
		}
	}


	// mSeeds must be the OT messages from mNumVoles instances of 2**mFieldBits - 1 of 2**mFieldBits OT,
	// with each OT occupying a contiguous memory range.

	void SmallFieldVoleSender::setSeed(span<const block> seeds_) {
		u64 numSeeds = mNumVoles * fieldSize();
		if ((u64)seeds_.size() != numSeeds)
			throw RTE_LOC;

		assert(mNumVolesPadded >= numSeeds);
		mSeeds.resize(mNumVolesPadded * fieldSize());
		std::copy(seeds_.begin(), seeds_.end(), mSeeds.data());
	}

	u64 computeNumVolesPadded(u64 fieldBits, u64 numVoles)
	{
		u64 volesPadded;
		if (fieldBits <= superBlkShift) // >= 1 VOLEs per superblock.
			volesPadded = roundUpTo(numVoles, divNearest(superBlkSize, (1 << fieldBits) - 1));
		else // > 1 super block per VOLE.
			volesPadded = numVoles;

		// Padding for sharedFunctionXor.
		return std::max<u64>(volesPadded, roundUpTo(numVoles, 4));
	}

	void SmallFieldVoleBase::init(u64 fieldBits_, u64 numVoles_, bool malicious)
	{
		mFieldBits = fieldBits_;
		mNumVoles = numVoles_;
		mMalicious = malicious;
		mInit = true;
		if (mFieldBits < 1 || mFieldBits > fieldBitsMax)
			throw RTE_LOC;
		mNumVolesPadded = (computeNumVolesPadded(fieldBits_, numVoles_));
		mSeeds.resize(0);
	}

	void SmallFieldVoleSender::init(u64 fieldBits_, u64 numVoles_, bool malicious)
	{
		SmallFieldVoleBase::init(fieldBits_, numVoles_, malicious);
		//mNumVolesPadded = (computeNumVolesPadded(fieldBits_, numVoles_));
		mGenerateFn = (selectGenerateImpl(mFieldBits));
<<<<<<< HEAD
		mSeeds.resize(numVolesPadded * fieldSize());
		std::fill_n(mSeeds.data(), mSeeds.size(), toBlock(0, 0));
		if (!mPprf)
			mPprf.reset(new SilentMultiPprfSender);
=======
		//mSeeds.resize(numVolesPadded * fieldSize());
		//std::fill_n(mSeeds.data(), mSeeds.size(), toBlock(0, 0));
>>>>>>> dea39df9
	}

	void SmallFieldVoleReceiver::init(u64 fieldBits_, u64 numVoles_, bool malicious)
	{
		SmallFieldVoleBase::init(fieldBits_, numVoles_, malicious);
		mGenerateFn = (selectGenerateImpl(mFieldBits));
<<<<<<< HEAD
		mSeeds.resize(mNumVolesPadded * (fieldSize() - 1));
		std::fill_n(mSeeds.data(), mSeeds.size(), block(0, 0));
		if (!mPprf)
			mPprf.reset(new SilentMultiPprfReceiver);
=======
		//mSeeds.resize(mNumVolesPadded * (fieldSize() - 1));
		//std::fill_n(mSeeds.data(), mSeeds.size(), block(0, 0));
>>>>>>> dea39df9
	}

	void SmallFieldVoleReceiver::setDelta(BitVector delta_)
	{
		if ((u64)delta_.size() != baseOtCount())
			throw RTE_LOC;
		mDelta = std::move(delta_);
		mDeltaUnpacked.resize(wPadded());
		for (u64 i = 0; i < mDelta.size(); ++i)
			mDeltaUnpacked[i] = -(u8)mDelta[i];
	}

	void SmallFieldVoleReceiver::setSeeds(span<const block> seeds_) 
	{
		u64 numSeeds = mNumVoles * (fieldSize() - 1);
		if ((u64)seeds_.size() != numSeeds)
			throw RTE_LOC;

		assert(mNumVolesPadded >= numSeeds);
		mSeeds.resize(mNumVolesPadded * (fieldSize() - 1));
		std::copy(seeds_.begin(), seeds_.end(), mSeeds.data());
	}

	// The choice bits (as expected by SilentMultiPprfReceiver) store the locations of the complements
	// of the active paths (because they tell which messages were transferred, not which ones weren't),
	// in big endian. We want delta, which is the locations of the active paths, in little endian.
	static BitVector choicesToDelta(const BitVector& choices, u64 fieldBits, u64 numVoles)
	{
		if ((u64)choices.size() != numVoles * fieldBits)
			throw RTE_LOC;

		BitVector delta(choices.size());
		for (u64 i = 0; i < numVoles; ++i)
			for (u64 j = 0; j < fieldBits; ++j)
				delta[i * fieldBits + j] = 1 ^ choices[(i + 1) * fieldBits - j - 1];
		return delta;
	}


	void SmallFieldVoleReceiver::setBaseOts(span<const block> baseMessages, const BitVector& choices)
	{
		setDelta(choicesToDelta(choices, mFieldBits, mNumVoles));


		if (!mPprf)
			throw RTE_LOC;

		mPprf->configure(fieldSize(), mNumVoles);

		if (mPprf->mDepth != mFieldBits) // Sanity check: log2ceil.
			throw RTE_LOC;
		if (mPprf->baseOtCount() != baseOtCount()) // Sanity check
			throw RTE_LOC;

		mPprf->setBase(baseMessages);
		mPprf->setChoiceBits(PprfOutputFormat::BlockTransposed, choices);
	}

	void SmallFieldVoleSender::setBaseOts(span<std::array<block, 2>> msgs)
	{

		if (!mPprf)
			throw RTE_LOC;

		mPprf->configure(fieldSize(), mNumVoles);

		if (mPprf->mDepth != mFieldBits) // Sanity check: log2ceil.
			throw RTE_LOC;
		if (mPprf->baseOtCount() != baseOtCount()) // Sanity check
			throw RTE_LOC;


		mPprf->setBase(msgs);
	}

	task<> SmallFieldVoleSender::expand(Socket& chl,PRNG& prng, u64 numThreads)
	{
		MC_BEGIN(task<>, this, &chl, &prng, numThreads,
			corrections = std::vector<std::array<block, 2>>{},
			hashes = std::vector<std::array<block, 2>>{},
			seedView = MatrixView<block>{}
		);

		
		assert(mSeeds.size() == 0  && mNumVoles && mNumVoles <= mNumVolesPadded);
		mSeeds.resize(mNumVolesPadded * fieldSize());
		std::fill(mSeeds.begin(), mSeeds.end(), block(0, 0));

		seedView = MatrixView<block>(mSeeds.data(), mNumVoles, fieldSize());
		MC_AWAIT(mPprf->expand(chl, span<const block>(), prng, seedView, PprfOutputFormat::BlockTransposed, false, 1));

		// Prove consistency
		if (mMalicious)
		{
			corrections.resize(mNumVoles, { block::allSame(0) });
			hashes.resize(mNumVoles, { block::allSame(0) });
			for (u64 row = 0; row < mNumVoles; ++row)
			{
				Blake2 hasher(2 * sizeof(block));

				for (u64 col = 0; col < fieldSize(); ++col)
				{
					Blake2 prg(3 * sizeof(block));
					std::array<block, 3> prgOut;
					prg.Update(mSeeds[row * fieldSize() + col]);
					prg.Final(prgOut);

					for (int i = 0; i < 2; ++i)
						corrections[row][i] ^= prgOut[i];
					hasher.Update(&prgOut[0], 2);
					mSeeds[row * fieldSize() + col] = prgOut[2];
				}

				// TODO: probably fine to hash together, not separately.
				hasher.Final(hashes[row]);
			}

			MC_AWAIT(chl.send(std::move(corrections)));
			MC_AWAIT(chl.send(std::move(hashes)));
		}

		MC_END();
	}


	task<> SmallFieldVoleReceiver::expand(Socket& chl, PRNG& prng, u64 numThreads)
	{
		MC_BEGIN(task<>, this, &chl, &prng, numThreads, 
			seedsFull = Matrix<block>{},
			totals = std::vector<std::array<block, 2>>{},
			entryHashes = std::vector<std::array<block, 2>>{},
			corrections = std::vector<std::array<block, 2>>{},
			hashes = std::vector<std::array<block, 2>>{},
			seedMatrix = (block*)nullptr
		);

		assert(mSeeds.size() == 0 && mNumVoles && mNumVoles <= mNumVolesPadded);
		mSeeds.resize(mNumVolesPadded * (fieldSize() - 1));
		std::fill(mSeeds.begin(), mSeeds.end(), block(0, 0));


		seedsFull.resize(mNumVoles, fieldSize());
		MC_AWAIT(mPprf->expand(chl, prng, seedsFull, PprfOutputFormat::BlockTransposed, false, 1));

		// Check consistency
		if (mMalicious)
		{
			totals.resize(mNumVoles, { block::allSame(0) });
			entryHashes.resize(mNumVoles * fieldSize(), { block::allSame(0) });
			seedMatrix = seedsFull.data();
			for (u64 row = 0; row < mNumVoles; ++row)
			{

				for (u64 col = 0; col < fieldSize(); ++col)
				{
					Blake2 prg(3 * sizeof(block));
					std::array<block, 3> prgOut;
					prg.Update(seedMatrix[row * fieldSize() + col]);
					prg.Final(prgOut);

					for (int i = 0; i < 2; ++i)
					{
						totals[row][i] ^= prgOut[i];
						entryHashes[row * fieldSize() + col][i] = prgOut[i];
					}
					seedMatrix[row * fieldSize() + col] = prgOut[2];
				}
			}

			corrections.resize(mNumVoles, { block::allSame(0) });
			hashes.resize(mNumVoles, { block::allSame(0) });
			MC_AWAIT(chl.recv(corrections));
			MC_AWAIT(chl.recv(hashes));

			{
				bool eq = true;
				for (u64 row = 0; row < mNumVoles; ++row)
				{
					for (int i = 0; i < 2; ++i)
						corrections[row][i] ^= totals[row][i];

					u64 rowDelta = 0;
					for (u64 bit = 0; bit < mFieldBits; ++bit)
						rowDelta |= (u64)mDelta[row * mFieldBits + bit] << bit;

					for (u64 col = 0; col < fieldSize(); ++col)
					{
						block isUnknownSeed = block::allSame(col == rowDelta);
						for (int i = 0; i < 2; ++i)
							entryHashes[row * fieldSize() + col][i] ^= isUnknownSeed & corrections[row][i];
					}

					Blake2 hasher(2 * sizeof(block));
					std::array<block, 2> hash;
					for (u64 col = 0; col < fieldSize(); ++col)
						hasher.Update(entryHashes[row * fieldSize() + col]);
					hasher.Final(hash);

					for (int i = 0; i < 2; ++i)
						eq &= (hash[i] == hashes[row][i]);
				}

				// TODO: Should delay abort until the VOLE consistency check, to stop the two events from
				// being distinguished.
				if (!eq)
					throw std::runtime_error("PPRF failed consistency check.");
			}
		}
		{

			// Reorder mSeeds to handle the (Delta ^) part, moving the unknown mSeeds to column 0. This
			// effectively makes it compute w = sum_x (Delta ^ x) * r_x instead of v = sum_x x * r_x.
			// TODO: Might be best to do this as part of going down the pprf tree. There, it would cost
			// O(mNumVoles * fieldSize) time, rather than O(mNumVoles * fieldSize * mFieldBits).
			for (u64 i = 0; i < mFieldBits; ++i)
			{
				u64 dMask = (u64)1 << i;
				block* matrix = seedsFull.data();
				// Bit hack to iterate over all values that are have a 0 in position i (from Hacker's
				// Delight).
				for (u64 col = 0; col < fieldSize(); col = (col + dMask + 1) & ~dMask)
					for (u64 row = 0; row < mNumVoles; ++row)
						cswapBytes(
							matrix[row * fieldSize() + col],
							matrix[row * fieldSize() + col + dMask],
							mDeltaUnpacked[row * mFieldBits + i]);
			}

			// Remove the unknown mSeeds so that generate doesn't have to skip over them.
			MatrixView<block> seedView(mSeeds.data(), mNumVoles, fieldSize() - 1);
			for (u64 row = 0; row < mNumVoles; ++row)
			{
				auto src = seedsFull[row].subspan(1);
				std::copy(src.begin(), src.end(), seedView[row].begin());
			}
		}

		MC_END();
	}

	// TODO: Malicious version. Should use an actual hash function for bottom layer of tree.

	SmallFieldVoleSender::GenerateFn
		SmallFieldVoleSender::selectGenerateImpl(u64 fieldBits)
	{
		static const GenerateFn table[] = {
			generateSenderImpl<1>,
			generateSenderImpl<2>,
			generateSenderImpl<3>,
			generateSenderImpl<4>,
			generateSenderImpl<5>,
			generateSenderImpl<6>,
			generateSenderImpl<7>,
			generateSenderImpl<8>,
			generateSenderImpl<9>,
			generateSenderImpl<10>
		};
		if (fieldBits <= sizeof(table) / sizeof(table[0]))
			return table[fieldBits - 1];
		else
			return generateSenderImpl<0>;
	}

	SmallFieldVoleReceiver::GenerateFn
		SmallFieldVoleReceiver::selectGenerateImpl(u64 fieldBits)
	{
		static const GenerateFn table[] = {
			generateReceiverImpl<1>,
			generateReceiverImpl<2>,
			generateReceiverImpl<3>,
			generateReceiverImpl<4>,
			generateReceiverImpl<5>,
			generateReceiverImpl<6>,
			generateReceiverImpl<7>,
			generateReceiverImpl<8>,
			generateReceiverImpl<9>,
			generateReceiverImpl<10>
		};
		if (fieldBits <= sizeof(table) / sizeof(table[0]))
			return table[fieldBits - 1];
		else
			return generateReceiverImpl<0>;
	}


	void tests::xorReduction()
	{
		const bool print = false;

		auto arrayAssertEq = [=](auto x, auto y) {
			if (print)
			{
				std::copy(x.begin(), x.end(), std::ostream_iterator<block>(std::cout, ", "));
				std::cout << '\n';
				std::copy(y.begin(), y.end(), std::ostream_iterator<block>(std::cout, ", "));
				std::cout << '\n';
			}

			if (x != y)
				throw UnitTestFail(LOCATION);
		};

		if (print)
			std::cout << '\n';
		const std::array<block, 8> testSuperBlock = {
			block::allSame(0x20), block::allSame(0x03), block::allSame(0xf9), block::allSame(0x2d),
			block::allSame(0x3a), block::allSame(0xb9), block::allSame(0xa3), block::allSame(0xbb)
		};

		std::array<block, 8> depth1 = testSuperBlock;
		const std::array<block, 8> desiredDepth1 = {
			block::allSame(0x23), block::allSame(0x03), block::allSame(0xd4), block::allSame(0x2d),
			block::allSame(0x83), block::allSame(0xb9), block::allSame(0x18), block::allSame(0xbb)
		};
		xorReduce<3>(depth1.data(), 1);
		arrayAssertEq(depth1, desiredDepth1);

		std::array<block, 8> depth2 = testSuperBlock;
		const std::array<block, 8> desiredDepth2 = {
			block::allSame(0xf7), block::allSame(0x2e), block::allSame(0xd4), block::allSame(0x2d),
			block::allSame(0x9b), block::allSame(0x02), block::allSame(0x18), block::allSame(0xbb)
		};
		xorReduce<3>(depth2.data(), 2);
		arrayAssertEq(depth2, desiredDepth2);

		std::array<block, 8> depth3 = testSuperBlock;
		const std::array<block, 8> desiredDepth3 = {
			block::allSame(0x6c), block::allSame(0x2c), block::allSame(0xcc), block::allSame(0x9b),
			block::allSame(0x9b), block::allSame(0x02), block::allSame(0x18), block::allSame(0xbb)
		};
		xorReduce<3>(depth3.data(), 3);
		arrayAssertEq(depth3, desiredDepth3);
	}

}

#endif<|MERGE_RESOLUTION|>--- conflicted
+++ resolved
@@ -308,30 +308,16 @@
 		SmallFieldVoleBase::init(fieldBits_, numVoles_, malicious);
 		//mNumVolesPadded = (computeNumVolesPadded(fieldBits_, numVoles_));
 		mGenerateFn = (selectGenerateImpl(mFieldBits));
-<<<<<<< HEAD
-		mSeeds.resize(numVolesPadded * fieldSize());
-		std::fill_n(mSeeds.data(), mSeeds.size(), toBlock(0, 0));
 		if (!mPprf)
 			mPprf.reset(new SilentMultiPprfSender);
-=======
-		//mSeeds.resize(numVolesPadded * fieldSize());
-		//std::fill_n(mSeeds.data(), mSeeds.size(), toBlock(0, 0));
->>>>>>> dea39df9
 	}
 
 	void SmallFieldVoleReceiver::init(u64 fieldBits_, u64 numVoles_, bool malicious)
 	{
 		SmallFieldVoleBase::init(fieldBits_, numVoles_, malicious);
 		mGenerateFn = (selectGenerateImpl(mFieldBits));
-<<<<<<< HEAD
-		mSeeds.resize(mNumVolesPadded * (fieldSize() - 1));
-		std::fill_n(mSeeds.data(), mSeeds.size(), block(0, 0));
 		if (!mPprf)
 			mPprf.reset(new SilentMultiPprfReceiver);
-=======
-		//mSeeds.resize(mNumVolesPadded * (fieldSize() - 1));
-		//std::fill_n(mSeeds.data(), mSeeds.size(), block(0, 0));
->>>>>>> dea39df9
 	}
 
 	void SmallFieldVoleReceiver::setDelta(BitVector delta_)
