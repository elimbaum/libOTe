#include "SimplestOT.h"


#include <cryptoTools/Network/Channel.h>
#include <cryptoTools/Common/BitVector.h>
#include <cryptoTools/Crypto/RandomOracle.h>

#ifdef ENABLE_SIMPLESTOT
#include <cryptoTools/Crypto/SodiumCurve.h>

namespace osuCrypto
{
    void SimplestOT::receive(
        const BitVector& choices,
        span<block> msg,
        PRNG& prng,
        Channel& chl)
    {
        using namespace Sodium;

        u64 n = msg.size();

        unsigned char recvBuff[Rist25519::size + sizeof(block)];
        chl.recv(recvBuff, Rist25519::size + mUniformOTs * sizeof(block));

        block comm, seed;
        Rist25519 A;
        memcpy(A.data, recvBuff, Rist25519::size);

        if (mUniformOTs)
            memcpy(&comm, recvBuff + Rist25519::size, sizeof(block));

        std::vector<Rist25519> buff(n);

        std::vector<Prime25519> b; b.reserve(n);
        std::array<Rist25519, 2> B;
        for (u64 i = 0; i < n; ++i)
        {
            b.emplace_back(prng);
            B[0] = Rist25519::mulGenerator(b[i]);
            B[1] = A + B[0];

            buff[i] = B[choices[i]];
        }

        chl.asyncSend(std::move(buff));
        if (mUniformOTs)
        {
            chl.recv(seed);
            if (neq(comm, mAesFixedKey.ecbEncBlock(seed) ^ seed))
                throw std::runtime_error("bad decommitment " LOCATION);
        }

        for (u64 i = 0; i < n; ++i)
        {
            B[0] = A * b[i];
            RandomOracle ro(sizeof(block));
<<<<<<< HEAD
            ro.Update(B[0]);
=======
            ro.Update(hashBuff.data(), hashBuff.size());
            ro.Update(i);
>>>>>>> 3682b9a0
            if (mUniformOTs) ro.Update(seed);
            ro.Final(msg[i]);
        }
    }

    void SimplestOT::send(
        span<std::array<block, 2>> msg,
        PRNG& prng,
        Channel& chl)
    {
        using namespace Sodium;

        u64 n = msg.size();

        unsigned char sendBuff[Rist25519::size + sizeof(block)];

        block seed = prng.get<block>();
        Prime25519 a(prng);
        Rist25519 A = Rist25519::mulGenerator(a);

        memcpy(sendBuff, A.data, Rist25519::size);

        if (mUniformOTs)
        {
            // commit to the seed
            auto comm = mAesFixedKey.ecbEncBlock(seed) ^ seed;
            memcpy(sendBuff + Rist25519::size, &comm, sizeof(block));
        }

        chl.asyncSend(sendBuff, Rist25519::size + mUniformOTs * sizeof(block));

        std::vector<Rist25519> buff(n);
        chl.recv(buff.data(), buff.size());

        if (mUniformOTs)
        {
            // decommit to the seed now that we have their messages.
            chl.send(seed);
        }

        A *= a;
        Rist25519 B, Ba;
        for (u64 i = 0; i < n; ++i)
        {
            B = buff[i];

            Ba = B * a;
            RandomOracle ro(sizeof(block));
<<<<<<< HEAD
            ro.Update(Ba);
=======
            ro.Update(hashBuff.data(), hashBuff.size());
            ro.Update(i);
>>>>>>> 3682b9a0
            if (mUniformOTs) ro.Update(seed);
            ro.Final(msg[i][0]);

            Ba -= A;
            ro.Reset();
<<<<<<< HEAD
            ro.Update(Ba);
=======
            ro.Update(hashBuff.data(), hashBuff.size());
            ro.Update(i);
>>>>>>> 3682b9a0
            if (mUniformOTs) ro.Update(seed);
            ro.Final(msg[i][1]);
        }
    }
}
#endif

#ifdef ENABLE_SIMPLESTOT_ASM
extern "C"
{
    #include "../SimplestOT/ot_sender.h"
    #include "../SimplestOT/ot_receiver.h"
    #include "../SimplestOT/ot_config.h"
    #include "../SimplestOT/cpucycles.h"
    #include "../SimplestOT/randombytes.h"
}
namespace osuCrypto
{

    rand_source makeRandSource(PRNG& prng)
    {
        rand_source rand;
        rand.get = [](void* ctx, unsigned char* dest, unsigned long long length) {
            PRNG& prng = *(PRNG*)ctx;
            prng.get(dest, length);
        };
        rand.ctx = &prng;

        return rand;
    }

    void AsmSimplestOT::receive(
        const BitVector& choices,
        span<block> msg,
        PRNG& prng,
        Channel& chl)
    {
        RECEIVER receiver;

        u8 Rs_pack[4 * SIMPLEST_OT_PACK_BYTES];
        u8 keys[4][SIMPLEST_OT_HASHBYTES];
        u8 cs[4];

        chl.recv(receiver.S_pack, sizeof(receiver.S_pack));
        receiver_procS(&receiver);

        receiver_maketable(&receiver);
        auto rand = makeRandSource(prng);

        for (u32 i = 0; i < msg.size(); i += 4)
        {
            auto min = std::min<u32>(4, msg.size() - i);

            for (u32 j = 0; j < min; j++)
                cs[j] = choices[i + j];

            receiver_rsgen(&receiver, Rs_pack, cs, rand);
            chl.asyncSendCopy(Rs_pack, sizeof(Rs_pack));
            receiver_keygen(&receiver, keys);

            for (u32 j = 0; j < min; j++)
                memcpy(&msg[i + j], keys[j], sizeof(block));
        }
    }

    void AsmSimplestOT::send(
        span<std::array<block, 2>> msg,
        PRNG& prng,
        Channel& chl)
    {
        SENDER sender;

        u8 S_pack[SIMPLEST_OT_PACK_BYTES];
        u8 Rs_pack[4 * SIMPLEST_OT_PACK_BYTES];
        u8 keys[2][4][SIMPLEST_OT_HASHBYTES];

        auto rand = makeRandSource(prng);
        sender_genS(&sender, S_pack, rand);
        chl.asyncSend(S_pack, sizeof(S_pack));

        for (u32 i = 0; i < msg.size(); i += 4)
        {
            chl.recv(Rs_pack, sizeof(Rs_pack));
            sender_keygen(&sender, Rs_pack, keys);

            auto min = std::min<u32>(4, msg.size() - i);
            for (u32 j = 0; j < min; j++)
            {
                memcpy(&msg[i + j][0], keys[0][j], sizeof(block));
                memcpy(&msg[i + j][1], keys[1][j], sizeof(block));
            }
        }
    }
}
#endif<|MERGE_RESOLUTION|>--- conflicted
+++ resolved
@@ -55,12 +55,8 @@
         {
             B[0] = A * b[i];
             RandomOracle ro(sizeof(block));
-<<<<<<< HEAD
             ro.Update(B[0]);
-=======
-            ro.Update(hashBuff.data(), hashBuff.size());
             ro.Update(i);
->>>>>>> 3682b9a0
             if (mUniformOTs) ro.Update(seed);
             ro.Final(msg[i]);
         }
@@ -109,23 +105,15 @@
 
             Ba = B * a;
             RandomOracle ro(sizeof(block));
-<<<<<<< HEAD
             ro.Update(Ba);
-=======
-            ro.Update(hashBuff.data(), hashBuff.size());
             ro.Update(i);
->>>>>>> 3682b9a0
             if (mUniformOTs) ro.Update(seed);
             ro.Final(msg[i][0]);
 
             Ba -= A;
             ro.Reset();
-<<<<<<< HEAD
             ro.Update(Ba);
-=======
-            ro.Update(hashBuff.data(), hashBuff.size());
             ro.Update(i);
->>>>>>> 3682b9a0
             if (mUniformOTs) ro.Update(seed);
             ro.Final(msg[i][1]);
         }
