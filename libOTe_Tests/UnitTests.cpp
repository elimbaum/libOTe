--- conflicted
+++ resolved
@@ -1,59 +1,63 @@
-#include "UnitTests.h"
-
-#include <cryptoTools/Common/Log.h>
-#include <functional>
-
-
-#include "libOTe_Tests/AknOt_Tests.h"
-#include "libOTe_Tests/BaseOT_Tests.h"
-#include "libOTe_Tests/OT_Tests.h"
-#include "libOTe_Tests/NcoOT_Tests.h"
-#include "libOTe_Tests/AknOt_Tests.h"
-#include "libOTe_Tests/SilentOT_Tests.h"
-#include "libOTe_Tests/bitpolymul_Tests.h"
-
-using namespace osuCrypto;
-namespace tests_libOTe
-{
-    TestCollection Tests([](TestCollection& tc)
-    {
-        //void OtExt_genBaseOts_Test_Impl()
-
-
-        tc.add("TransposeMatrixView_Test_Impl           ", TransposeMatrixView_Test_Impl);
-        tc.add("Transpose_Test_Impl                     ", Transpose_Test_Impl);
-        tc.add("OtExt_genBaseOts_Test_Impl              ", OtExt_genBaseOts_Test_Impl);
-        tc.add("OtExt_Chosen_Test_Impl                  ", OtExt_Chosen_Test_Impl);
-        tc.add("KosOtExt_100Receive_Test_Impl           ", KosOtExt_100Receive_Test_Impl);
-        tc.add("KosDotExt_100Receive_Test_Impl          ", KosDotExt_100Receive_Test_Impl);
-        tc.add("IknpOtExt_100Receive_Test_Impl          ", IknpOtExt_100Receive_Test_Impl);
-        tc.add("IknpDotExt_100Receive_Test_Impl         ", IknpDotExt_100Receive_Test_Impl);
-        tc.add("AknOt_sendRecv1000_Test                 ", AknOt_sendRecv1000_Test);
-        tc.add("KkrtNcoOt_Test                          ", KkrtNcoOt_Test_Impl);
-        tc.add("OosNcoOt_Test_Impl                      ", OosNcoOt_Test_Impl);
-        tc.add("Rr17NcoOt_Test_Impl                     ", Rr17NcoOt_Test_Impl);
-        tc.add("NcoOt_genBaseOts_Test_Impl              ", NcoOt_genBaseOts_Test_Impl);
-        tc.add("LinearCode_Test_Impl                    ", LinearCode_Test_Impl);
-        tc.add("LinearCode_subBlock_Test_Impl           ", LinearCode_subBlock_Test_Impl);
-        tc.add("LinearCode_repetition_Test_Impl         ", LinearCode_repetition_Test_Impl);
-        tc.add("NaorPinkasOt_Test                       ", NaorPinkasOt_Test_Impl);
-        tc.add("SimplestOT_Test_Impl                    ", SimplestOT_Test_Impl);
-<<<<<<< HEAD
-
-        tc.add("bitShift_test                           ", bitShift_test);
-        tc.add("modp_test                               ", modp_test);
-        tc.add("bitpolymul_test                         ", bitpolymul_test);
-
-        tc.add("SilentOT_Test                           ", SilentOT_Test);
-        tc.add("SilentPprf_Test                         ", SilentPprf_Test);
-        tc.add("SilentPprf_trans_Test                   ", SilentPprf_trans_Test);
-                                                       
-=======
-        tc.add("MasnyRindal_Test_Impl                   ", MasnyRindal_Test_Impl);
-        tc.add("MasnyRindalKyber_Test_Impl              ", MasnyRindalKyber_Test_Impl);
->>>>>>> bcd8f6c5
-    });
-
-
-
-}
+#include "UnitTests.h"
+
+#include <cryptoTools/Common/Log.h>
+#include <functional>
+
+
+#include "libOTe_Tests/AknOt_Tests.h"
+#include "libOTe_Tests/BaseOT_Tests.h"
+#include "libOTe_Tests/OT_Tests.h"
+#include "libOTe_Tests/NcoOT_Tests.h"
+#include "libOTe_Tests/AknOt_Tests.h"
+#include "libOTe_Tests/SilentOT_Tests.h"
+#include "libOTe_Tests/bitpolymul_Tests.h"
+
+using namespace osuCrypto;
+namespace tests_libOTe
+{
+    TestCollection Tests([](TestCollection& tc)
+    {
+        //void OtExt_genBaseOts_Test()
+
+
+        tc.add("Tools_Transpose_View_Test          ", Tools_Transpose_View_Test);
+        tc.add("Tools_Transpose_Test               ", Tools_Transpose_Test);
+        
+        tc.add("Tools_LinearCode_Test              ", Tools_LinearCode_Test);
+        tc.add("Tools_LinearCode_sub_Test          ", Tools_LinearCode_sub_Test);
+        tc.add("Tools_LinearCode_rep_Test          ", Tools_LinearCode_rep_Test);
+
+        tc.add("Tools_bitShift_test                ", Tools_bitShift_test);
+        tc.add("Tools_modp_test                    ", Tools_modp_test);
+        tc.add("Tools_bitpolymul_test              ", Tools_bitpolymul_test);
+
+        tc.add("Tools_Pprf_test                    ", Tools_Pprf_test);
+        tc.add("Tools_Pprf_trans_test              ", Tools_Pprf_trans_test);
+
+        tc.add("Bot_NaorPinkas_Test                ", Bot_NaorPinkas_Test);
+        tc.add("Bot_Simplest_Test                  ", Bot_Simplest_Test);
+        tc.add("Bot_MasnyRindal_Test               ", Bot_MasnyRindal_Test);
+        tc.add("Bot_MasnyRindal_Kyber_Test         ", Bot_MasnyRindal_Kyber_Test);
+
+        tc.add("OtExt_genBaseOts_Test              ", OtExt_genBaseOts_Test);
+        tc.add("OtExt_Chosen_Test                  ", OtExt_Chosen_Test);
+        tc.add("OtExt_Iknp_Test                    ", OtExt_Iknp_Test);
+        tc.add("OtExt_Kos_Test                     ", OtExt_Kos_Test);
+        tc.add("OtExt_Silent_Test                  ", OtExt_Silent_Test);
+
+        tc.add("DotExt_Kos_Test                    ", DotExt_Kos_Test);
+        tc.add("DotExt_Iknp_Test                   ", DotExt_Iknp_Test);
+
+        tc.add("NcoOt_Kkrt_Test                    ", NcoOt_Kkrt_Test);
+        tc.add("NcoOt_Oos_Test                     ", NcoOt_Oos_Test);
+        tc.add("NcoOt_Rr17_Test                    ", NcoOt_Rr17_Test);
+        tc.add("NcoOt_genBaseOts_Test              ", NcoOt_genBaseOts_Test);
+
+        tc.add("AknOt_sendRecv1000_Test            ", AknOt_sendRecv1000_Test);
+
+                                                       
+    });
+
+
+
+}