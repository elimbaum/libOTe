#include "UnitTests.h"

#include <cryptoTools/Common/Log.h>
#include <functional>


#include "libOTe_Tests/AknOt_Tests.h"
#include "libOTe_Tests/BaseOT_Tests.h"
#include "libOTe_Tests/OT_Tests.h"
#include "libOTe_Tests/NcoOT_Tests.h"
#include "libOTe_Tests/AknOt_Tests.h"
#include "libOTe_Tests/SilentOT_Tests.h"
#include "libOTe_Tests/bitpolymul_Tests.h"
#include "libOTe/Tools/LDPC/LdpcEncoder.h"
#include "libOTe/Tools/LDPC/LdpcDecoder.h"
#include "libOTe_Tests/Vole_Tests.h"

using namespace osuCrypto;
namespace tests_libOTe
{
    TestCollection Tests([](TestCollection& tc)
    {
        //void OtExt_genBaseOts_Test()


<<<<<<< HEAD
        tc.add("Tools_Transpose_View_Test               ", Tools_Transpose_View_Test);
        tc.add("Tools_Transpose_Test                    ", Tools_Transpose_Test);
=======
        tc.add("Tools_Transpose_Test                    ", Tools_Transpose_Test);
        tc.add("Tools_Transpose_View_Test               ", Tools_Transpose_View_Test);
        tc.add("Tools_Transpose_Bench                   ", Tools_Transpose_Bench);
>>>>>>> a10ef32b

        tc.add("Tools_LinearCode_Test                   ", Tools_LinearCode_Test);
        tc.add("Tools_LinearCode_sub_Test               ", Tools_LinearCode_sub_Test);
        tc.add("Tools_LinearCode_rep_Test               ", Tools_LinearCode_rep_Test);

        tc.add("Tools_bitShift_test                     ", Tools_bitShift_test);
        tc.add("Tools_modp_test                         ", Tools_modp_test);
        tc.add("Tools_bitpolymul_test                   ", Tools_bitpolymul_test);
<<<<<<< HEAD
                                              
=======

        tc.add("LdpcDecode_pb_test                      ", tests::LdpcDecode_pb_test);

        tc.add("ldpc_Mtx_make_test                      ", tests::Mtx_make_test);
        tc.add("ldpc_Mtx_add_test                       ", tests::Mtx_add_test);
        tc.add("ldpc_Mtx_mult_test                      ", tests::Mtx_mult_test);
        tc.add("ldpc_Mtx_invert_test                    ", tests::Mtx_invert_test);
        tc.add("ldpc_Mtx_block_test                     ", tests::Mtx_block_test);

        tc.add("LdpcEncoder_diagonalSolver_test         ", tests::LdpcEncoder_diagonalSolver_test);
        tc.add("LdpcEncoder_encode_test                 ", tests::LdpcEncoder_encode_test);
        tc.add("LdpcEncoder_encode_g0_test              ", tests::LdpcEncoder_encode_g0_test);
        tc.add("LdpcS1Encoder_encode_test               ", tests::LdpcS1Encoder_encode_test);
        tc.add("LdpcS1Encoder_encode_Trans_test         ", tests::LdpcS1Encoder_encode_Trans_test);


        tc.add("LdpcComposit_RegRepDiagBand_encode_test ", tests::LdpcComposit_RegRepDiagBand_encode_test);
        tc.add("LdpcComposit_RegRepDiagBand_Trans_test  ", tests::LdpcComposit_RegRepDiagBand_Trans_test);

>>>>>>> a10ef32b

        tc.add("Tools_Pprf_test                         ", Tools_Pprf_test);
        tc.add("Tools_Pprf_trans_test                   ", Tools_Pprf_trans_test);
        tc.add("Tools_Pprf_inter_test                   ", Tools_Pprf_inter_test);

        tc.add("Bot_NaorPinkas_Test                     ", Bot_NaorPinkas_Test);
        tc.add("Bot_Simplest_Test                       ", Bot_Simplest_Test);

        tc.add("Bot_McQuoidRR_Moeller_EKE_Test          ", Bot_McQuoidRR_Moeller_EKE_Test);
        tc.add("Bot_McQuoidRR_Moeller_MR_Test           ", Bot_McQuoidRR_Moeller_MR_Test);
        tc.add("Bot_McQuoidRR_Moeller_F_Test            ", Bot_McQuoidRR_Moeller_F_Test);
        tc.add("Bot_McQuoidRR_Moeller_FM_Test           ", Bot_McQuoidRR_Moeller_FM_Test);
        tc.add("Bot_McQuoidRR_Ristrestto_F_Test         ", Bot_McQuoidRR_Ristrestto_F_Test);
        tc.add("Bot_McQuoidRR_Ristrestto_FM_Test        ", Bot_McQuoidRR_Ristrestto_FM_Test);

        tc.add("Bot_MasnyRindal_Test                    ", Bot_MasnyRindal_Test);
        tc.add("Bot_MasnyRindal_Kyber_Test              ", Bot_MasnyRindal_Kyber_Test);

        tc.add("OtExt_genBaseOts_Test                   ", OtExt_genBaseOts_Test);
        tc.add("OtExt_Chosen_Test                       ", OtExt_Chosen_Test);
        tc.add("OtExt_Iknp_Test                         ", OtExt_Iknp_Test);
        tc.add("OtExt_Kos_Test                          ", OtExt_Kos_Test);
        tc.add("OtExt_Kos_fs_Test                       ", OtExt_Kos_fs_Test);
        tc.add("OtExt_Kos_ro_Test                       ", OtExt_Kos_ro_Test);
        tc.add("OtExt_Silent_random_Test                ", OtExt_Silent_random_Test);
        tc.add("OtExt_Silent_correlated_Test            ", OtExt_Silent_correlated_Test);
        tc.add("OtExt_Silent_inplace_Test               ", OtExt_Silent_inplace_Test);
        tc.add("OtExt_Silent_paramSweep_Test            ", OtExt_Silent_paramSweep_Test);
        tc.add("OtExt_Silent_QuasiCyclic_Test           ", OtExt_Silent_QuasiCyclic_Test);
        tc.add("OtExt_Silent_baseOT_Test                ", OtExt_Silent_baseOT_Test);
        tc.add("OtExt_Silent_mal_Test                   ", OtExt_Silent_mal_Test);

<<<<<<< HEAD
        tc.add("DotExt_Kos_Test                         ", DotExt_Kos_Test);
        tc.add("DotExt_Iknp_Test                        ", DotExt_Iknp_Test);
=======
        tc.add("Vole_Noisy_test                         ", Vole_Noisy_test);
        tc.add("Vole_Silent_test                        ", Vole_Silent_test);
        tc.add("Vole_Silent_paramSweep_test             ", Vole_Silent_paramSweep_test);
        tc.add("Vole_Silent_baseOT_test                 ", Vole_Silent_baseOT_test);
        tc.add("Vole_Silent_mal_test                    ", Vole_Silent_mal_test);

        tc.add("DotExt_Kos_Test                         ", DotExt_Kos_Test);
        tc.add("DotExt_Kos_Test                         ", DotExt_Kos_Test);

        tc.add("SoftSpokenSmallVole_Test                ", SoftSpokenSmallVole_Test);
        tc.add("DotExt_SoftSpokenSemiHonest_Test        ", DotExt_SoftSpokenSemiHonest_Test);
        tc.add("OtExt_SoftSpokenSemiHonest21_Test       ", OtExt_SoftSpokenSemiHonest21_Test);
        tc.add("DotExt_SoftSpokenMaliciousLeaky_Test    ", DotExt_SoftSpokenMaliciousLeaky_Test);
        tc.add("OtExt_SoftSpokenMalicious21_Test        ", OtExt_SoftSpokenMalicious21_Test);
>>>>>>> a10ef32b

        tc.add("NcoOt_Kkrt_Test                         ", NcoOt_Kkrt_Test);
        tc.add("NcoOt_Oos_Test                          ", NcoOt_Oos_Test);
        tc.add("NcoOt_Rr17_Test                         ", NcoOt_Rr17_Test);
        tc.add("NcoOt_genBaseOts_Test                   ", NcoOt_genBaseOts_Test);

        tc.add("AknOt_sendRecv1000_Test                 ", AknOt_sendRecv1000_Test);


    });



}
<|MERGE_RESOLUTION|>--- conflicted
+++ resolved
@@ -1,129 +1,89 @@
-#include "UnitTests.h"
-
-#include <cryptoTools/Common/Log.h>
-#include <functional>
-
-
-#include "libOTe_Tests/AknOt_Tests.h"
-#include "libOTe_Tests/BaseOT_Tests.h"
-#include "libOTe_Tests/OT_Tests.h"
-#include "libOTe_Tests/NcoOT_Tests.h"
-#include "libOTe_Tests/AknOt_Tests.h"
-#include "libOTe_Tests/SilentOT_Tests.h"
-#include "libOTe_Tests/bitpolymul_Tests.h"
-#include "libOTe/Tools/LDPC/LdpcEncoder.h"
-#include "libOTe/Tools/LDPC/LdpcDecoder.h"
-#include "libOTe_Tests/Vole_Tests.h"
-
-using namespace osuCrypto;
-namespace tests_libOTe
-{
-    TestCollection Tests([](TestCollection& tc)
-    {
-        //void OtExt_genBaseOts_Test()
-
-
-<<<<<<< HEAD
-        tc.add("Tools_Transpose_View_Test               ", Tools_Transpose_View_Test);
-        tc.add("Tools_Transpose_Test                    ", Tools_Transpose_Test);
-=======
-        tc.add("Tools_Transpose_Test                    ", Tools_Transpose_Test);
-        tc.add("Tools_Transpose_View_Test               ", Tools_Transpose_View_Test);
-        tc.add("Tools_Transpose_Bench                   ", Tools_Transpose_Bench);
->>>>>>> a10ef32b
-
-        tc.add("Tools_LinearCode_Test                   ", Tools_LinearCode_Test);
-        tc.add("Tools_LinearCode_sub_Test               ", Tools_LinearCode_sub_Test);
-        tc.add("Tools_LinearCode_rep_Test               ", Tools_LinearCode_rep_Test);
-
-        tc.add("Tools_bitShift_test                     ", Tools_bitShift_test);
-        tc.add("Tools_modp_test                         ", Tools_modp_test);
-        tc.add("Tools_bitpolymul_test                   ", Tools_bitpolymul_test);
-<<<<<<< HEAD
-                                              
-=======
-
-        tc.add("LdpcDecode_pb_test                      ", tests::LdpcDecode_pb_test);
-
-        tc.add("ldpc_Mtx_make_test                      ", tests::Mtx_make_test);
-        tc.add("ldpc_Mtx_add_test                       ", tests::Mtx_add_test);
-        tc.add("ldpc_Mtx_mult_test                      ", tests::Mtx_mult_test);
-        tc.add("ldpc_Mtx_invert_test                    ", tests::Mtx_invert_test);
-        tc.add("ldpc_Mtx_block_test                     ", tests::Mtx_block_test);
-
-        tc.add("LdpcEncoder_diagonalSolver_test         ", tests::LdpcEncoder_diagonalSolver_test);
-        tc.add("LdpcEncoder_encode_test                 ", tests::LdpcEncoder_encode_test);
-        tc.add("LdpcEncoder_encode_g0_test              ", tests::LdpcEncoder_encode_g0_test);
-        tc.add("LdpcS1Encoder_encode_test               ", tests::LdpcS1Encoder_encode_test);
-        tc.add("LdpcS1Encoder_encode_Trans_test         ", tests::LdpcS1Encoder_encode_Trans_test);
-
-
-        tc.add("LdpcComposit_RegRepDiagBand_encode_test ", tests::LdpcComposit_RegRepDiagBand_encode_test);
-        tc.add("LdpcComposit_RegRepDiagBand_Trans_test  ", tests::LdpcComposit_RegRepDiagBand_Trans_test);
-
->>>>>>> a10ef32b
-
-        tc.add("Tools_Pprf_test                         ", Tools_Pprf_test);
-        tc.add("Tools_Pprf_trans_test                   ", Tools_Pprf_trans_test);
-        tc.add("Tools_Pprf_inter_test                   ", Tools_Pprf_inter_test);
-
-        tc.add("Bot_NaorPinkas_Test                     ", Bot_NaorPinkas_Test);
-        tc.add("Bot_Simplest_Test                       ", Bot_Simplest_Test);
-
-        tc.add("Bot_McQuoidRR_Moeller_EKE_Test          ", Bot_McQuoidRR_Moeller_EKE_Test);
-        tc.add("Bot_McQuoidRR_Moeller_MR_Test           ", Bot_McQuoidRR_Moeller_MR_Test);
-        tc.add("Bot_McQuoidRR_Moeller_F_Test            ", Bot_McQuoidRR_Moeller_F_Test);
-        tc.add("Bot_McQuoidRR_Moeller_FM_Test           ", Bot_McQuoidRR_Moeller_FM_Test);
-        tc.add("Bot_McQuoidRR_Ristrestto_F_Test         ", Bot_McQuoidRR_Ristrestto_F_Test);
-        tc.add("Bot_McQuoidRR_Ristrestto_FM_Test        ", Bot_McQuoidRR_Ristrestto_FM_Test);
-
-        tc.add("Bot_MasnyRindal_Test                    ", Bot_MasnyRindal_Test);
-        tc.add("Bot_MasnyRindal_Kyber_Test              ", Bot_MasnyRindal_Kyber_Test);
-
-        tc.add("OtExt_genBaseOts_Test                   ", OtExt_genBaseOts_Test);
-        tc.add("OtExt_Chosen_Test                       ", OtExt_Chosen_Test);
-        tc.add("OtExt_Iknp_Test                         ", OtExt_Iknp_Test);
-        tc.add("OtExt_Kos_Test                          ", OtExt_Kos_Test);
-        tc.add("OtExt_Kos_fs_Test                       ", OtExt_Kos_fs_Test);
-        tc.add("OtExt_Kos_ro_Test                       ", OtExt_Kos_ro_Test);
-        tc.add("OtExt_Silent_random_Test                ", OtExt_Silent_random_Test);
-        tc.add("OtExt_Silent_correlated_Test            ", OtExt_Silent_correlated_Test);
-        tc.add("OtExt_Silent_inplace_Test               ", OtExt_Silent_inplace_Test);
-        tc.add("OtExt_Silent_paramSweep_Test            ", OtExt_Silent_paramSweep_Test);
-        tc.add("OtExt_Silent_QuasiCyclic_Test           ", OtExt_Silent_QuasiCyclic_Test);
-        tc.add("OtExt_Silent_baseOT_Test                ", OtExt_Silent_baseOT_Test);
-        tc.add("OtExt_Silent_mal_Test                   ", OtExt_Silent_mal_Test);
-
-<<<<<<< HEAD
-        tc.add("DotExt_Kos_Test                         ", DotExt_Kos_Test);
-        tc.add("DotExt_Iknp_Test                        ", DotExt_Iknp_Test);
-=======
-        tc.add("Vole_Noisy_test                         ", Vole_Noisy_test);
-        tc.add("Vole_Silent_test                        ", Vole_Silent_test);
-        tc.add("Vole_Silent_paramSweep_test             ", Vole_Silent_paramSweep_test);
-        tc.add("Vole_Silent_baseOT_test                 ", Vole_Silent_baseOT_test);
-        tc.add("Vole_Silent_mal_test                    ", Vole_Silent_mal_test);
-
-        tc.add("DotExt_Kos_Test                         ", DotExt_Kos_Test);
-        tc.add("DotExt_Kos_Test                         ", DotExt_Kos_Test);
-
-        tc.add("SoftSpokenSmallVole_Test                ", SoftSpokenSmallVole_Test);
-        tc.add("DotExt_SoftSpokenSemiHonest_Test        ", DotExt_SoftSpokenSemiHonest_Test);
-        tc.add("OtExt_SoftSpokenSemiHonest21_Test       ", OtExt_SoftSpokenSemiHonest21_Test);
-        tc.add("DotExt_SoftSpokenMaliciousLeaky_Test    ", DotExt_SoftSpokenMaliciousLeaky_Test);
-        tc.add("OtExt_SoftSpokenMalicious21_Test        ", OtExt_SoftSpokenMalicious21_Test);
->>>>>>> a10ef32b
-
-        tc.add("NcoOt_Kkrt_Test                         ", NcoOt_Kkrt_Test);
-        tc.add("NcoOt_Oos_Test                          ", NcoOt_Oos_Test);
-        tc.add("NcoOt_Rr17_Test                         ", NcoOt_Rr17_Test);
-        tc.add("NcoOt_genBaseOts_Test                   ", NcoOt_genBaseOts_Test);
-
-        tc.add("AknOt_sendRecv1000_Test                 ", AknOt_sendRecv1000_Test);
-
-
-    });
-
-
-
-}
+#include "UnitTests.h"
+
+#include <cryptoTools/Common/Log.h>
+#include <functional>
+
+
+#include "libOTe_Tests/AknOt_Tests.h"
+#include "libOTe_Tests/BaseOT_Tests.h"
+#include "libOTe_Tests/OT_Tests.h"
+#include "libOTe_Tests/NcoOT_Tests.h"
+#include "libOTe_Tests/AknOt_Tests.h"
+#include "libOTe_Tests/SilentOT_Tests.h"
+#include "libOTe_Tests/bitpolymul_Tests.h"
+#include "libOTe_Tests/Vole_Tests.h"
+
+using namespace osuCrypto;
+namespace tests_libOTe
+{
+    TestCollection Tests([](TestCollection& tc)
+    {
+        //void OtExt_genBaseOts_Test()
+
+
+        tc.add("Tools_Transpose_Test                    ", Tools_Transpose_Test);
+        tc.add("Tools_Transpose_View_Test               ", Tools_Transpose_View_Test);
+        tc.add("Tools_Transpose_Bench                   ", Tools_Transpose_Bench);
+
+        tc.add("Tools_LinearCode_Test                   ", Tools_LinearCode_Test);
+        tc.add("Tools_LinearCode_sub_Test               ", Tools_LinearCode_sub_Test);
+        tc.add("Tools_LinearCode_rep_Test               ", Tools_LinearCode_rep_Test);
+
+        tc.add("Tools_bitShift_test                     ", Tools_bitShift_test);
+        tc.add("Tools_modp_test                         ", Tools_modp_test);
+        tc.add("Tools_bitpolymul_test                   ", Tools_bitpolymul_test);
+                                              
+
+        tc.add("Tools_Pprf_test                         ", Tools_Pprf_test);
+        tc.add("Tools_Pprf_trans_test                   ", Tools_Pprf_trans_test);
+        tc.add("Tools_Pprf_inter_test                   ", Tools_Pprf_inter_test);
+
+        tc.add("Bot_NaorPinkas_Test                     ", Bot_NaorPinkas_Test);
+        tc.add("Bot_Simplest_Test                       ", Bot_Simplest_Test);
+
+        tc.add("Bot_McQuoidRR_Moeller_EKE_Test          ", Bot_McQuoidRR_Moeller_EKE_Test);
+        tc.add("Bot_McQuoidRR_Moeller_MR_Test           ", Bot_McQuoidRR_Moeller_MR_Test);
+        tc.add("Bot_McQuoidRR_Moeller_F_Test            ", Bot_McQuoidRR_Moeller_F_Test);
+        tc.add("Bot_McQuoidRR_Moeller_FM_Test           ", Bot_McQuoidRR_Moeller_FM_Test);
+        tc.add("Bot_McQuoidRR_Ristrestto_F_Test         ", Bot_McQuoidRR_Ristrestto_F_Test);
+        tc.add("Bot_McQuoidRR_Ristrestto_FM_Test        ", Bot_McQuoidRR_Ristrestto_FM_Test);
+
+        tc.add("Bot_MasnyRindal_Test                    ", Bot_MasnyRindal_Test);
+        tc.add("Bot_MasnyRindal_Kyber_Test              ", Bot_MasnyRindal_Kyber_Test);
+
+        tc.add("OtExt_genBaseOts_Test                   ", OtExt_genBaseOts_Test);
+        tc.add("OtExt_Chosen_Test                       ", OtExt_Chosen_Test);
+        tc.add("OtExt_Iknp_Test                         ", OtExt_Iknp_Test);
+        tc.add("OtExt_Kos_Test                          ", OtExt_Kos_Test);
+        tc.add("OtExt_Kos_fs_Test                       ", OtExt_Kos_fs_Test);
+        tc.add("OtExt_Kos_ro_Test                       ", OtExt_Kos_ro_Test);
+        tc.add("OtExt_Silent_random_Test                ", OtExt_Silent_random_Test);
+        tc.add("OtExt_Silent_correlated_Test            ", OtExt_Silent_correlated_Test);
+        tc.add("OtExt_Silent_inplace_Test               ", OtExt_Silent_inplace_Test);
+        tc.add("OtExt_Silent_paramSweep_Test            ", OtExt_Silent_paramSweep_Test);
+        tc.add("OtExt_Silent_QuasiCyclic_Test           ", OtExt_Silent_QuasiCyclic_Test);
+        tc.add("OtExt_Silent_baseOT_Test                ", OtExt_Silent_baseOT_Test);
+        tc.add("OtExt_Silent_mal_Test                   ", OtExt_Silent_mal_Test);
+
+        tc.add("DotExt_Kos_Test                         ", DotExt_Kos_Test);
+        tc.add("DotExt_Iknp_Test                        ", DotExt_Iknp_Test);
+
+        tc.add("SoftSpokenSmallVole_Test                ", SoftSpokenSmallVole_Test);
+        tc.add("DotExt_SoftSpokenSemiHonest_Test        ", DotExt_SoftSpokenSemiHonest_Test);
+        tc.add("OtExt_SoftSpokenSemiHonest21_Test       ", OtExt_SoftSpokenSemiHonest21_Test);
+        tc.add("DotExt_SoftSpokenMaliciousLeaky_Test    ", DotExt_SoftSpokenMaliciousLeaky_Test);
+        tc.add("OtExt_SoftSpokenMalicious21_Test        ", OtExt_SoftSpokenMalicious21_Test);
+
+        tc.add("NcoOt_Kkrt_Test                         ", NcoOt_Kkrt_Test);
+        tc.add("NcoOt_Oos_Test                          ", NcoOt_Oos_Test);
+        tc.add("NcoOt_Rr17_Test                         ", NcoOt_Rr17_Test);
+        tc.add("NcoOt_genBaseOts_Test                   ", NcoOt_genBaseOts_Test);
+
+        tc.add("AknOt_sendRecv1000_Test                 ", AknOt_sendRecv1000_Test);
+
+
+    });
+
+
+
+}