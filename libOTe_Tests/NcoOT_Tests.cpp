--- conflicted
+++ resolved
@@ -1,746 +1,732 @@
-#include "OT_Tests.h"
-
-#include "libOTe/TwoChooseOne/OTExtInterface.h"
-
-#include "libOTe/Tools/Tools.h"
-#include "libOTe/Tools/LinearCode.h"
-#include <cryptoTools/Network/Channel.h>
-#include <cryptoTools/Network/Session.h>
-#include <cryptoTools/Network/IOService.h>
-#include <cryptoTools/Common/Log.h>
-
-#include "libOTe/NChooseOne/Kkrt/KkrtNcoOtReceiver.h"
-#include "libOTe/NChooseOne/Kkrt/KkrtNcoOtSender.h"
-
-#include "libOTe/NChooseOne/Oos/OosNcoOtReceiver.h"
-#include "libOTe/NChooseOne/Oos/OosNcoOtSender.h"
-#include "libOTe/NChooseOne/RR17/Rr17NcoOtReceiver.h"
-#include "libOTe/NChooseOne/RR17/Rr17NcoOtSender.h"
-
-#include "Common.h"
-#include <thread>
-#include <vector>
-#include "NcoOT_Tests.h"
-#include "libOTe/Tools/bch511.h"
-
-#include "libOTe_Tests/testData/code128_BCH511.h"
-#include "libOTe_Tests/testData/code256_BCH511.h"
-#include "libOTe_Tests/testData/code384_BCH511.h"
-#include "libOTe_Tests/testData/code640_BCH511.h"
-#include "libOTe_Tests/testData/code1280_BCH511.h"
-#include <cryptoTools/Common/TestCollection.h>
-#include "libOTe/NChooseOne/NcoOtExt.h"
-#include "cryptoTools/Common/BitVector.h"
-#include "cryptoTools/Crypto/PRNG.h"
-
-using namespace osuCrypto;
-
-
-
-
-namespace tests_libOTe
-{
-
-    void setBaseOts(NcoOtExtSender& sender,
-        NcoOtExtReceiver& recv,
-        Channel& sendChl,
-        Channel& recvChl)
-    {
-        u64 baseCount = sender.getBaseOTCount();
-
-        std::vector<block> baseRecv(baseCount);
-        std::vector<std::array<block, 2>> baseSend(baseCount);
-        BitVector baseChoice(baseCount);
-        PRNG prng0(ZeroBlock);
-        PRNG prng1(OneBlock);
-        baseChoice.randomize(prng0);
-
-        prng0.get((u8*)baseSend.data()->data(), sizeof(block) * 2 * baseSend.size());
-        for (u64 i = 0; i < baseCount; ++i)
-        {
-            baseRecv[i] = baseSend[i][baseChoice[i]];
-        }
-
-        auto a = std::async([&]() {sender.setBaseOts(baseRecv, baseChoice, prng1, sendChl); });
-        recv.setBaseOts(baseSend, prng0, recvChl);
-        a.get();
-    }
-
-
-    void testNco(
-        NcoOtExtSender &sender,
-        const u64 &numOTs,
-        PRNG &prng0,
-        Channel &sendChl,
-        NcoOtExtReceiver &recv,
-        PRNG &prng1,
-        Channel &recvChl)
-    {
-
-        u64 stepSize = 33;
-        std::vector<block> inputs(stepSize);
-        setThreadName("Receiver");
-
-        for (size_t j = 0; j < 10; j++)
-        {
-            // perform the init on each of the classes. should be performed concurrently
-            auto thrd = std::thread([&]() {
-                setThreadName("Sender");
-                sender.init(numOTs, prng0, sendChl);
-            });
-            recv.init(numOTs, prng1, recvChl);
-            thrd.join();
-
-            std::vector<block> encoding1(stepSize), encoding2(stepSize);
-
-            // Get the random OT messages
-            for (u64 i = 0; i < numOTs; i += stepSize)
-            {
-                auto curStepSize = std::min<u64>(stepSize, numOTs - i);
-                std::vector<u8> skips(curStepSize);
-
-                prng0.get(inputs.data(), inputs.size());
-                prng0.get((bool*)skips.data(), skips.size());
-
-                for (u64 k = 0; k < curStepSize; ++k)
-                {
-
-                    // The receiver MUST encode before the sender. Here we are only calling encode(...)
-                    // for a single i. But the receiver can also encode many i, but should only make one
-                    // call to encode for any given value of i.
-                    if (skips[k])
-                    {
-                        recv.zeroEncode(i + k);
-                    }
-                    else {
-                        recv.encode(i + k, &inputs[k], (u8*)&encoding1[k], sizeof(block));
-                    }
-                }
-
-                // This call will send to the other party the next "curStepSize " corrections to the sender.
-                // If we had made more or less calls to encode above (for contigious i), then we should replace
-                // curStepSize  with however many calls we made. In an extreme case, the reciever can perform
-                // encode for i \in {0, ..., numOTs - 1}  and then call sendCorrection(recvChl, numOTs).
-                recv.sendCorrection(recvChl, curStepSize);
-
-                // receive the next curStepSize  correction values. This allows the sender to now call encode
-                // on the next curStepSize  OTs.
-                sender.recvCorrection(sendChl, curStepSize);
-
-                for (u64 k = 0; k < curStepSize; ++k)
-                {
-                    // the sender can now call encode(i, ...) for k \in {0, ..., i}.
-                    // Lets encode the same input and then we should expect to
-                    // get the same encoding.
-                    sender.encode(i + k, &inputs[k], (u8*)&encoding2[k], sizeof(block));
-
-                    // check that we do in fact get the same value
-                    if (! skips[k] && neq(encoding1[k], encoding2[k]))
-                        throw UnitTestFail("ot[" + std::to_string(i+k) + "] not equal " LOCATION);
-
-                    // In addition to the sender being able to obtain the same value as the receiver,
-                    // the sender can encode and other codeword. This should result in a different
-                    // encoding.
-                    inputs[k] = prng0.get<block>();
-
-                    sender.encode(i + k, &inputs[k], (u8*)&encoding2[k], sizeof(block));
-
-                    if (eq(encoding1[k], encoding2[k]))
-                        throw UnitTestFail(LOCATION);
-                }
-            }
-        }
-
-    }
-
-    void NcoOt_Kkrt_Test()
-    {
-#ifdef ENABLE_KKRT
-        setThreadName("Sender");
-
-        PRNG prng0(block(4253465, 3434565));
-        PRNG prng1(block(42532335, 334565));
-
-        // The total number that we wish to do
-        u64 numOTs = 128;
-
-        KkrtNcoOtSender sender;
-        KkrtNcoOtReceiver recv;
-
-        // get up the parameters and get some information back.
-        //  1) false = semi-honest
-        //  2) 40  =  statistical security param.
-        //  3) numOTs = number of OTs that we will perform
-        sender.configure(false, 40, 128);
-        recv.configure(false, 40, 128);
-
-        // the number of base OT that need to be done
-        u64 baseCount = sender.getBaseOTCount();
-
-        // Fake some base OTs
-        std::vector<block> baseRecv(baseCount);
-        std::vector<std::array<block, 2>> baseSend(baseCount);
-        BitVector baseChoice(baseCount);
-        baseChoice.randomize(prng0);
-        prng0.get((u8*)baseSend.data()->data(), sizeof(block) * 2 * baseSend.size());
-        for (u64 i = 0; i < baseCount; ++i)
-        {
-            baseRecv[i] = baseSend[i][baseChoice[i]];
-        }
-
-        // set up networking
-        IOService ios;
-        Session ep0(ios, "localhost", 1212, SessionMode::Server);
-        Session ep1(ios, "localhost", 1212, SessionMode::Client);
-        auto recvChl = ep1.addChannel();
-        auto sendChl = ep0.addChannel();
-
-
-        // set the base OTs
-        sender.setBaseOts(baseRecv, baseChoice);
-        recv.setBaseOts(baseSend);
-
-        u64 stepSize = 10;
-        std::vector<block> inputs(stepSize);
-
-        for (size_t j = 0; j < 2; j++)
-        {
-            // perform the init on each of the classes. should be performed concurrently
-            auto thrd = std::thread([&]() { sender.init(numOTs, prng0, sendChl); });
-            recv.init(numOTs, prng1, recvChl);
-            thrd.join();
-
-            std::vector<block> encoding1(stepSize), encoding2(stepSize);
-
-            // Get the random OT messages
-            for (u64 i = 0; i < numOTs; i += stepSize)
-            {
-
-                prng0.get(inputs.data(), inputs.size());
-
-                auto ss = std::min<u64>(stepSize, numOTs - i);
-                for (u64 k = 0; k < ss; ++k)
-                {
-<<<<<<< HEAD
-                    // The receiver MUST encode before the sender. Here we are only calling encode(...) 
-                    // for a single i. But the receiver can also encode many i, but should only make one 
-=======
-                    // The receiver MUST encode before the sender. Here we are only calling encode(...)
-                    // for a single i. But the receiver can also encode many i, but should only make one
->>>>>>> a10ef32b
-                    // call to encode for any given value of i.
-                    recv.encode(i + k, &inputs[k], (u8*)&encoding1[k], sizeof(block));
-                }
-
-                // This call will send to the other party the next "stepSize" corrections to the sender.
-                // If we had made more or less calls to encode above (for contigious i), then we should replace
-                // stepSize with however many calls we made. In an extreme case, the reciever can perform
-                // encode for i \in {0, ..., numOTs - 1}  and then call sendCorrection(recvChl, numOTs).
-                recv.sendCorrection(recvChl, ss);
-
-                // receive the next stepSize correction values. This allows the sender to now call encode
-                // on the next stepSize OTs.
-                sender.recvCorrection(sendChl, ss);
-
-                for (u64 k = 0; k < ss; ++k)
-                {
-<<<<<<< HEAD
-   
-                    // the sender can now call encode(i, ...) for k \in {0, ..., i}. 
-=======
-
-                    // the sender can now call encode(i, ...) for k \in {0, ..., i}.
->>>>>>> a10ef32b
-                    // Lets encode the same input and then we should expect to
-                    // get the same encoding.
-                    sender.encode(i + k, &inputs[k], (u8*)&encoding2[k], sizeof(block));
-
-                    // check that we do in fact get the same value
-                    if (neq(encoding1[k], encoding2[k]))
-                        throw UnitTestFail(LOCATION);
-
-                    // In addition to the sender being able to obtain the same value as the receiver,
-                    // the sender can encode and other codeword. This should result in a different
-                    // encoding.
-                    inputs[k] = prng0.get<block>();
-
-                    sender.encode(i + k, &inputs[k], (u8*)&encoding2[k], sizeof(block));
-
-                    if (eq(encoding1[k], encoding2[k]))
-                        throw UnitTestFail(LOCATION);
-                }
-            }
-        }
-
-        // Double check that we can call split and perform the same tests.
-        auto recv2Ptr = recv.split();
-        auto send2Ptr = sender.split();
-
-        auto& recv2 = *recv2Ptr;
-        auto& send2 = *send2Ptr;
-
-        for (size_t j = 0; j < 2; j++)
-        {
-            auto thrd = std::thread([&]() {
-                send2.init(numOTs, prng0, sendChl);
-            });
-
-            recv2.init(numOTs, prng1, recvChl);
-
-            thrd.join();
-
-
-            for (u64 i = 0; i < numOTs; ++i)
-            {
-                block input = prng0.get<block>();
-
-                block encoding1, encoding2;
-                recv2.encode(i, &input, &encoding1);
-
-                recv2.sendCorrection(recvChl, 1);
-                send2.recvCorrection(sendChl, 1);
-
-                send2.encode(i, &input, &encoding2);
-
-                if (neq(encoding1, encoding2))
-                    throw UnitTestFail(LOCATION);
-
-                input = prng0.get<block>();
-
-                send2.encode(i, &input, &encoding2);
-
-                if (eq(encoding1, encoding2))
-                    throw UnitTestFail(LOCATION);
-            }
-
-        }
-#else
-throw UnitTestSkipped("ENALBE_KKRT is not defined.");
-#endif
-    }
-
-    void NcoOt_Oos_Test()
-    {
-#ifdef ENABLE_OOS
-        setThreadName("Sender");
-
-        PRNG prng0(block(4253465, 3434565));
-        PRNG prng1(block(42532335, 334565));
-
-        u64 numOTs = 128 ;
-
-        IOService ios(0);
-        Session ep0(ios, "localhost", 1212, SessionMode::Server);
-        Session ep1(ios, "localhost", 1212, SessionMode::Client);
-        auto recvChl = ep1.addChannel();
-        auto sendChl = ep0.addChannel();
-
-        OosNcoOtSender sender;
-        OosNcoOtReceiver recv;
-
-        sender.configure(true, 40, 50);
-        recv.configure(true, 40, 50);
-
-        if (1)
-        {
-            setBaseOts(sender, recv, sendChl, recvChl);
-        }
-        else
-        {
-            u64 baseCount = sender.getBaseOTCount();
-            std::vector<block> baseRecv(baseCount);
-            std::vector<std::array<block, 2>> baseSend(baseCount);
-            BitVector baseChoice(baseCount);
-            baseChoice.randomize(prng0);
-
-            prng0.get((u8*)baseSend.data()->data(), sizeof(block) * 2 * baseSend.size());
-            for (u64 i = 0; i < baseCount; ++i)
-            {
-                baseRecv[i] = baseSend[i][baseChoice[i]];
-            }
-
-            auto a = std::async([&]() {sender.setBaseOts(baseRecv, baseChoice, sendChl); });
-            recv.setBaseOts(baseSend, prng0, recvChl);
-            a.get();
-        }
-
-
-        testNco(sender, numOTs, prng0, sendChl, recv, prng1, recvChl);
-
-        auto v = std::async([&] {
-            recv.check(recvChl, toBlock(322334));
-        });
-
-        try {
-            sender.check(sendChl,toBlock(324));
-        }
-        catch (...)
-        {
-        }
-        v.get();
-
-        auto sender2 = sender.split();
-        auto recv2 = recv.split();
-
-        testNco(*sender2, numOTs, prng0, sendChl, *recv2, prng1, recvChl);
-
-#else
-        throw UnitTestSkipped("ENALBE_OOS is not defined.");
-#endif
-    }
-
-
-    void NcoOt_Rr17_Test()
-    {
-#ifdef ENABLE_RR
-        setThreadName("Sender");
-
-
-        PRNG prng0(block(4253465, 3434565));
-        PRNG prng1(block(42532335, 334565));
-
-        u64 numOTs = 80;
-        u64 inputSize = 40;
-
-        Rr17NcoOtSender sender;
-        Rr17NcoOtReceiver recv;
-        //u64  baseCount;
-        sender.configure(true, 40, inputSize);
-        recv.configure(true, 40, inputSize);
-
-        IOService ios;
-        Session ep0(ios, "localhost", 1212, SessionMode::Server);
-        Session ep1(ios, "localhost", 1212, SessionMode::Client);
-        auto recvChl = ep1.addChannel();
-        auto sendChl = ep0.addChannel();
-
-        setBaseOts(sender, recv, sendChl, recvChl);
-        testNco(sender, numOTs, prng0, sendChl, recv, prng1, recvChl);
-
-        auto sender2 = sender.split();
-        auto recv2 = recv.split();
-
-        testNco(*sender2, numOTs, prng0, sendChl, *recv2, prng1, recvChl);
-
-#else
-        throw UnitTestSkipped("ENALBE_RR is not defined.");
-#endif
-    }
-
-
-    void NcoOt_chosen()
-    {
-#ifdef ENABLE_OOS
-        setThreadName("Sender");
-
-        PRNG prng0(block(4253465, 3434565));
-        PRNG prng1(block(42532335, 334565));
-
-        u64 numOTs = 80;
-        u64 inputSize = 8;
-
-        OosNcoOtSender sender;
-        OosNcoOtReceiver recv;
-        //u64  baseCount;
-        sender.configure(true, 40, inputSize);
-        recv.configure(true, 40, inputSize);
-
-        IOService ios;
-        Session ep0(ios, "localhost", 1212, SessionMode::Server);
-        Session ep1(ios, "localhost", 1212, SessionMode::Client);
-        auto recvChl = ep1.addChannel();
-        auto sendChl = ep0.addChannel();
-
-        setBaseOts(sender, recv, sendChl, recvChl);
-
-        auto messageCount = 1ull << inputSize;
-        Matrix<block> sendMessage(numOTs, messageCount);
-        std::vector<block> recvMessage(numOTs);
-
-        prng0.get(sendMessage.data(), sendMessage.size());
-
-
-        std::vector<u64> choices(numOTs);
-        for (u64 i = 0; i < choices.size(); ++i)
-        {
-            choices[i] = prng0.get<u8>();
-        }
-
-        auto thrd = std::thread([&]() {
-            recv.receiveChosen(messageCount, recvMessage, choices, prng1, recvChl);
-        });
-
-        sender.sendChosen(sendMessage, prng0, sendChl);
-        thrd.join();
-
-        for (u64 i = 0; i < choices.size(); ++i)
-        {
-            if (neq(recvMessage[i], sendMessage(i, choices[i])))
-                throw UnitTestFail("bad message " LOCATION);
-        }
-
-#else
-        throw UnitTestSkipped("ENALBE_OOS is not defined.");
-#endif
-    }
-
-
-
-    void NcoOt_genBaseOts_Test()
-    {
-#if defined(LIBOTE_HAS_BASE_OT) && defined(ENABLE_OOS)
-        IOService ios(0);
-        Session ep0(ios, "127.0.0.1", 1212, SessionMode::Server);
-        Session ep1(ios, "127.0.0.1", 1212, SessionMode::Client);
-        Channel senderChannel = ep1.addChannel();
-        Channel recvChannel = ep0.addChannel();
-
-        OosNcoOtSender sender;
-        OosNcoOtReceiver recv;
-        auto inputSize = 50;
-        sender.configure(true, 40, inputSize);
-        recv.configure(true, 40, inputSize);
-
-        auto thrd = std::thread([&]() {
-            PRNG prng(ZeroBlock);
-            recv.genBaseOts(prng, recvChannel);
-        });
-
-        PRNG prng(OneBlock);
-        sender.genBaseOts(prng, senderChannel);
-        thrd.join();
-
-        for (u64 i = 0; i < sender.mGens.size(); ++i)
-        {
-            auto b = sender.mBaseChoiceBits[i];
-            if (neq(sender.mGens[i].getSeed(), recv.mGens[i][b].getSeed()))
-                throw RTE_LOC;
-
-            if (eq(sender.mGens[i].getSeed(), recv.mGens[i][b ^ 1].getSeed()))
-                throw RTE_LOC;
-        }
-#else
-        throw UnitTestSkipped("no base OTs are enabled or ENABLE_OOS is not defined");
-#endif
-    }
-
-
-    void Tools_LinearCode_Test()
-    {
-        LinearCode code;
-
-
-        // load the data at bch511_binary
-        code.load(bch511_binary, sizeof(bch511_binary));
-
-        // You can also load it from text
-        //code.loadTxtFile(std::string(SOLUTION_DIR) + "/libOTe/Tools/bch511.txt");
-
-        // or binary file
-        //code.loadBinFile(std::string(SOLUTION_DIR) + "/libOTe/Tools/bch511.bin");
-
-        // You can also write it in any format
-        //code.writeTextFile(std::string(SOLUTION_DIR) + "/libOTe/Tools/bch511.txt");
-        //code.writeBinFile(std::string(SOLUTION_DIR) + "/libOTe/Tools/bch511.bin");
-        //code.writeBinCppFile(std::string(SOLUTION_DIR) + "/libOTe/Tools/new_bch511.h", "bch511");
-
-
-        if (code.plaintextBitSize() != 76)
-            throw UnitTestFail("bad input size reported by code");
-
-
-        if (code.codewordBitSize() != 511)
-            throw UnitTestFail("bad out size reported by code");
-
-        std::vector<block>
-            plainText(code.plaintextBlkSize(), AllOneBlock),
-            codeword(code.codewordBlkSize());
-<<<<<<< HEAD
-		//span<u8>ss(plainText);
-=======
-        //gsl::span<u8>ss(plainText);
->>>>>>> a10ef32b
-        code.encode(plainText, codeword);
-
-        BitVector cw((u8*)codeword.data(), code.codewordBitSize());
-
-        // expect all ones
-        for (size_t i = 0; i < cw.size(); i++)
-        {
-            if (cw[i] == 0)
-            {
-                std::cout << cw << std::endl;
-                std::cout << "expecting all ones" << std::endl;
-                throw UnitTestFail(LOCATION);
-            }
-        }
-
-        BitVector pt("1111111111111111111111111111111111111111111111111101111111111101111111111111");
-        memset(plainText.data(), 0, plainText.size() * sizeof(block));
-        memcpy(plainText.data(), pt.data(), pt.sizeBytes());
-
-
-        code.encode(plainText, codeword);
-        cw.resize(0);
-        cw.append((u8*)codeword.data(), code.codewordBitSize());
-
-
-        BitVector expected("1111111111111111111111111111111111111111111111111101111111111101111111111111101000010001110100011100010110011111110010011010001010000111111001101101110101100000100010010101000110011001111101111100100111000101110000101000000011000100011110011100001101100111111001001011010100010010110001010011000011111010101010010010011101001001100001100010100101001100111000010110011110011110001110001011111101010001101000101010110100011000000011010011110101011001100011111111101001101111001111111101000010000011010111100011100");
-
-        if (cw != expected)
-        {
-            std::cout << cw << std::endl;
-            std::cout << expected << std::endl;
-            throw UnitTestFail(LOCATION);
-        }
-
-
-        code.encode_bch511((u8*)plainText.data(), (u8*)codeword.data());
-        cw.resize(0);
-        cw.append((u8*)codeword.data(), code.codewordBitSize());
-
-
-        expected = BitVector("1111111111111111111111111111111111111111111111111101111111111101111111111111101000010001110100011100010110011111110010011010001010000111111001101101110101100000100010010101000110011001111101111100100111000101110000101000000011000100011110011100001101100111111001001011010100010010110001010011000011111010101010010010011101001001100001100010100101001100111000010110011110011110001110001011111101010001101000101010110100011000000011010011110101011001100011111111101001101111001111111101000010000011010111100011100");
-
-        if (cw != expected)
-        {
-            std::cout << cw << std::endl;
-            std::cout << expected << std::endl;
-            throw UnitTestFail(LOCATION);
-        }
-
-
-
-
-    }
-
-    void Tools_LinearCode_sub_Test()
-    {
-        LinearCode code511, code128, code256, code384, code640, code1280;
-
-        code511.load(bch511_binary, sizeof(bch511_binary));
-        code128.load(code128_binary, sizeof(code128_binary));//loadTxtFile("C:/Users/peter/repo/libOTe/libOTe_Tests/testData/code128_BCH511.txt");
-        code256.load(code256_binary, sizeof(code256_binary));//loadTxtFile("C:/Users/peter/repo/libOTe/libOTe_Tests/testData/code256_BCH511.txt");
-        code384.load(code384_binary, sizeof(code384_binary));//loadTxtFile("C:/Users/peter/repo/libOTe/libOTe_Tests/testData/code384_BCH511.txt");
-        code640.load(code640_binary, sizeof(code640_binary));//loadTxtFile("C:/Users/peter/repo/libOTe/libOTe_Tests/testData/code640_BCH511.txt");
-        code1280.load(code1280_binary, sizeof(code1280_binary));//.loadTxtFile("C:/Users/peter/repo/libOTe/libOTe_Tests/testData/code1280_BCH511.txt");
-
-        //code128.writeBinCppFile( "C:/Users/peter/repo/libOTe/libOTe_Tests/testData/code128_BCH511.h", "code128_binary");
-        //code256.writeBinCppFile( "C:/Users/peter/repo/libOTe/libOTe_Tests/testData/code256_BCH511.h", "code256_binary");
-        //code384.writeBinCppFile( "C:/Users/peter/repo/libOTe/libOTe_Tests/testData/code384_BCH511.h", "code384_binary");
-        //code640.writeBinCppFile( "C:/Users/peter/repo/libOTe/libOTe_Tests/testData/code640_BCH511.h", "code640_binary");
-        //code1280.writeBinCppFile("C:/Users/peter/repo/libOTe/libOTe_Tests/testData/code1280_BCH511.h", "code1280_binary");
-
-        BitVector
-            in(code511.plaintextBitSize()),
-            out511(code511.codewordBitSize()),
-            out128(code128.codewordBitSize()),
-            out256(code256.codewordBitSize()),
-            out384(code384.codewordBitSize()),
-            out640(code640.codewordBitSize()),
-            out1280(code1280.codewordBitSize());
-
-
-        PRNG prng(ZeroBlock);
-
-        for (u64 i = 0; i < 10; ++i)
-        {
-
-            in.randomize(prng);
-
-            code511.encode(in.data(), out511.data());
-            code128.encode(in.data(), out128.data());
-            code256.encode(in.data(), out256.data());
-            code384.encode(in.data(), out384.data());
-            code640.encode(in.data(), out640.data());
-            code1280.encode(in.data(), out1280.data());
-
-            BitVector
-                out511_128 = out511,
-                out511_256 = out511,
-                out511_384 = out511,
-                out511_640 = out511,
-                out511_1280;
-
-            u8 zero = 0;
-            out511_640.append(&zero, 1);
-            out511_640.append(out128);
-
-            out511_1280.append(out640);
-            out511_1280.append(out640);
-
-            out511_128.resize(128);
-            out511_256.resize(256);
-            out511_384.resize(384);
-
-            if (out511_128 != out128)
-            {
-                std::cout << "out511 " << out511_128 << std::endl;
-                std::cout << "out128 " << out128 << std::endl;
-                throw UnitTestFail(LOCATION);
-            }
-
-            if (out511_256 != out256)
-            {
-                std::cout << "out511 " << out511_256 << std::endl;
-                std::cout << "out256 " << out256 << std::endl;
-                throw UnitTestFail(LOCATION);
-            }
-
-            if (out511_384 != out384)
-            {
-                std::cout << "out511 " << out511_384 << std::endl;
-                std::cout << "out384 " << out384 << std::endl;
-                throw UnitTestFail(LOCATION);
-            }
-
-            if (out511_640 != out640)
-            {
-                std::cout << "out511 " << out511_640 << std::endl;
-                std::cout << "out640 " << out640 << std::endl;
-
-                for (u64 j = 0; j < 640; ++j)
-                {
-                    if (out511_640[j] == out640[j])
-                    {
-                        std::cout << " ";
-                    }
-                    else
-                    {
-                        std::cout << "^" << j;
-                    }
-                }
-
-                std::cout << std::endl;
-                throw UnitTestFail(LOCATION);
-            }
-
-            if (out511_1280 != out1280)
-            {
-                std::cout << "out511  " << out511_1280 << std::endl;
-                std::cout << "out1280 " << out1280 << std::endl;
-                throw UnitTestFail(LOCATION);
-            }
-        }
-    }
-
-    void Tools_LinearCode_rep_Test()
-    {
-        LinearCode code;
-        std::stringstream ss;
-        ss << "1 40\n1 1 1 1 1 1 1 1 1 1 1 1 1 1 1 1 1 1 1 1 1 1 1 1 1 1 1 1 1 1 1 1 1 1 1 1 1 1 1 1";
-        code.loadTxtFile(ss);
-
-        u8 bit = 1;
-        BitVector dest(40);
-        code.encode(&bit, dest.data());
-
-
-        for (u64 i = 0; i < 40; ++i)
-        {
-            if (dest[i] != 1)
-                throw UnitTestFail(LOCATION);
-        }
-    }
-
-}
+#include "OT_Tests.h"
+
+#include "libOTe/TwoChooseOne/OTExtInterface.h"
+
+#include "libOTe/Tools/Tools.h"
+#include "libOTe/Tools/LinearCode.h"
+#include <cryptoTools/Network/Channel.h>
+#include <cryptoTools/Network/Session.h>
+#include <cryptoTools/Network/IOService.h>
+#include <cryptoTools/Common/Log.h>
+
+#include "libOTe/NChooseOne/Kkrt/KkrtNcoOtReceiver.h"
+#include "libOTe/NChooseOne/Kkrt/KkrtNcoOtSender.h"
+
+#include "libOTe/NChooseOne/Oos/OosNcoOtReceiver.h"
+#include "libOTe/NChooseOne/Oos/OosNcoOtSender.h"
+#include "libOTe/NChooseOne/RR17/Rr17NcoOtReceiver.h"
+#include "libOTe/NChooseOne/RR17/Rr17NcoOtSender.h"
+
+#include "Common.h"
+#include <thread>
+#include <vector>
+#include "NcoOT_Tests.h"
+#include "libOTe/Tools/bch511.h"
+
+#include "libOTe_Tests/testData/code128_BCH511.h"
+#include "libOTe_Tests/testData/code256_BCH511.h"
+#include "libOTe_Tests/testData/code384_BCH511.h"
+#include "libOTe_Tests/testData/code640_BCH511.h"
+#include "libOTe_Tests/testData/code1280_BCH511.h"
+#include <cryptoTools/Common/TestCollection.h>
+#include "libOTe/NChooseOne/NcoOtExt.h"
+#include "cryptoTools/Common/BitVector.h"
+#include "cryptoTools/Crypto/PRNG.h"
+
+using namespace osuCrypto;
+
+
+
+
+namespace tests_libOTe
+{
+
+    void setBaseOts(NcoOtExtSender& sender,
+        NcoOtExtReceiver& recv,
+        Channel& sendChl,
+        Channel& recvChl)
+    {
+        u64 baseCount = sender.getBaseOTCount();
+
+        std::vector<block> baseRecv(baseCount);
+        std::vector<std::array<block, 2>> baseSend(baseCount);
+        BitVector baseChoice(baseCount);
+        PRNG prng0(ZeroBlock);
+        PRNG prng1(OneBlock);
+        baseChoice.randomize(prng0);
+
+        prng0.get((u8*)baseSend.data()->data(), sizeof(block) * 2 * baseSend.size());
+        for (u64 i = 0; i < baseCount; ++i)
+        {
+            baseRecv[i] = baseSend[i][baseChoice[i]];
+        }
+
+        auto a = std::async([&]() {sender.setBaseOts(baseRecv, baseChoice, prng1, sendChl); });
+        recv.setBaseOts(baseSend, prng0, recvChl);
+        a.get();
+    }
+
+
+    void testNco(
+        NcoOtExtSender &sender,
+        const u64 &numOTs,
+        PRNG &prng0,
+        Channel &sendChl,
+        NcoOtExtReceiver &recv,
+        PRNG &prng1,
+        Channel &recvChl)
+    {
+
+        u64 stepSize = 33;
+        std::vector<block> inputs(stepSize);
+        setThreadName("Receiver");
+
+        for (size_t j = 0; j < 10; j++)
+        {
+            // perform the init on each of the classes. should be performed concurrently
+            auto thrd = std::thread([&]() {
+                setThreadName("Sender");
+                sender.init(numOTs, prng0, sendChl);
+            });
+            recv.init(numOTs, prng1, recvChl);
+            thrd.join();
+
+            std::vector<block> encoding1(stepSize), encoding2(stepSize);
+
+            // Get the random OT mMessages
+            for (u64 i = 0; i < numOTs; i += stepSize)
+            {
+                auto curStepSize = std::min<u64>(stepSize, numOTs - i);
+                std::vector<u8> skips(curStepSize);
+
+                prng0.get(inputs.data(), inputs.size());
+                prng0.get((bool*)skips.data(), skips.size());
+
+                for (u64 k = 0; k < curStepSize; ++k)
+                {
+
+                    // The receiver MUST encode before the sender. Here we are only calling encode(...)
+                    // for a single i. But the receiver can also encode many i, but should only make one
+                    // call to encode for any given value of i.
+                    if (skips[k])
+                    {
+                        recv.zeroEncode(i + k);
+                    }
+                    else {
+                        recv.encode(i + k, &inputs[k], (u8*)&encoding1[k], sizeof(block));
+                    }
+                }
+
+                // This call will send to the other party the next "curStepSize " corrections to the sender.
+                // If we had made more or less calls to encode above (for contigious i), then we should replace
+                // curStepSize  with however many calls we made. In an extreme case, the reciever can perform
+                // encode for i \in {0, ..., numOTs - 1}  and then call sendCorrection(recvChl, numOTs).
+                recv.sendCorrection(recvChl, curStepSize);
+
+                // receive the next curStepSize  correction values. This allows the sender to now call encode
+                // on the next curStepSize  OTs.
+                sender.recvCorrection(sendChl, curStepSize);
+
+                for (u64 k = 0; k < curStepSize; ++k)
+                {
+                    // the sender can now call encode(i, ...) for k \in {0, ..., i}.
+                    // Lets encode the same input and then we should expect to
+                    // get the same encoding.
+                    sender.encode(i + k, &inputs[k], (u8*)&encoding2[k], sizeof(block));
+
+                    // check that we do in fact get the same value
+                    if (! skips[k] && neq(encoding1[k], encoding2[k]))
+                        throw UnitTestFail("ot[" + std::to_string(i+k) + "] not equal " LOCATION);
+
+                    // In addition to the sender being able to obtain the same value as the receiver,
+                    // the sender can encode and other codeword. This should result in a different
+                    // encoding.
+                    inputs[k] = prng0.get<block>();
+
+                    sender.encode(i + k, &inputs[k], (u8*)&encoding2[k], sizeof(block));
+
+                    if (eq(encoding1[k], encoding2[k]))
+                        throw UnitTestFail(LOCATION);
+                }
+            }
+        }
+
+    }
+
+    void NcoOt_Kkrt_Test()
+    {
+#ifdef ENABLE_KKRT
+        setThreadName("Sender");
+
+        PRNG prng0(block(4253465, 3434565));
+        PRNG prng1(block(42532335, 334565));
+
+        // The total number that we wish to do
+        u64 numOTs = 128;
+
+        KkrtNcoOtSender sender;
+        KkrtNcoOtReceiver recv;
+
+        // get up the parameters and get some information back.
+        //  1) false = semi-honest
+        //  2) 40  =  statistical security param.
+        //  3) numOTs = number of OTs that we will perform
+        sender.configure(false, 40, 128);
+        recv.configure(false, 40, 128);
+
+        // the number of base OT that need to be done
+        u64 baseCount = sender.getBaseOTCount();
+
+        // Fake some base OTs
+        std::vector<block> baseRecv(baseCount);
+        std::vector<std::array<block, 2>> baseSend(baseCount);
+        BitVector baseChoice(baseCount);
+        baseChoice.randomize(prng0);
+        prng0.get((u8*)baseSend.data()->data(), sizeof(block) * 2 * baseSend.size());
+        for (u64 i = 0; i < baseCount; ++i)
+        {
+            baseRecv[i] = baseSend[i][baseChoice[i]];
+        }
+
+        // set up networking
+        IOService ios;
+        Session ep0(ios, "localhost", 1212, SessionMode::Server);
+        Session ep1(ios, "localhost", 1212, SessionMode::Client);
+        auto recvChl = ep1.addChannel();
+        auto sendChl = ep0.addChannel();
+
+
+        // set the base OTs
+        sender.setBaseOts(baseRecv, baseChoice);
+        recv.setBaseOts(baseSend);
+
+        u64 stepSize = 10;
+        std::vector<block> inputs(stepSize);
+
+        for (size_t j = 0; j < 2; j++)
+        {
+            // perform the init on each of the classes. should be performed concurrently
+            auto thrd = std::thread([&]() { sender.init(numOTs, prng0, sendChl); });
+            recv.init(numOTs, prng1, recvChl);
+            thrd.join();
+
+            std::vector<block> encoding1(stepSize), encoding2(stepSize);
+
+            // Get the random OT mMessages
+            for (u64 i = 0; i < numOTs; i += stepSize)
+            {
+
+                prng0.get(inputs.data(), inputs.size());
+
+                auto ss = std::min<u64>(stepSize, numOTs - i);
+                for (u64 k = 0; k < ss; ++k)
+                {
+                    // The receiver MUST encode before the sender. Here we are only calling encode(...)
+                    // for a single i. But the receiver can also encode many i, but should only make one
+                    // call to encode for any given value of i.
+                    recv.encode(i + k, &inputs[k], (u8*)&encoding1[k], sizeof(block));
+                }
+
+                // This call will send to the other party the next "stepSize" corrections to the sender.
+                // If we had made more or less calls to encode above (for contigious i), then we should replace
+                // stepSize with however many calls we made. In an extreme case, the reciever can perform
+                // encode for i \in {0, ..., numOTs - 1}  and then call sendCorrection(recvChl, numOTs).
+                recv.sendCorrection(recvChl, ss);
+
+                // receive the next stepSize correction values. This allows the sender to now call encode
+                // on the next stepSize OTs.
+                sender.recvCorrection(sendChl, ss);
+
+                for (u64 k = 0; k < ss; ++k)
+                {
+
+                    // the sender can now call encode(i, ...) for k \in {0, ..., i}.
+                    // Lets encode the same input and then we should expect to
+                    // get the same encoding.
+                    sender.encode(i + k, &inputs[k], (u8*)&encoding2[k], sizeof(block));
+
+                    // check that we do in fact get the same value
+                    if (neq(encoding1[k], encoding2[k]))
+                        throw UnitTestFail(LOCATION);
+
+                    // In addition to the sender being able to obtain the same value as the receiver,
+                    // the sender can encode and other codeword. This should result in a different
+                    // encoding.
+                    inputs[k] = prng0.get<block>();
+
+                    sender.encode(i + k, &inputs[k], (u8*)&encoding2[k], sizeof(block));
+
+                    if (eq(encoding1[k], encoding2[k]))
+                        throw UnitTestFail(LOCATION);
+                }
+            }
+        }
+
+        // Double check that we can call split and perform the same tests.
+        auto recv2Ptr = recv.split();
+        auto send2Ptr = sender.split();
+
+        auto& recv2 = *recv2Ptr;
+        auto& send2 = *send2Ptr;
+
+        for (size_t j = 0; j < 2; j++)
+        {
+            auto thrd = std::thread([&]() {
+                send2.init(numOTs, prng0, sendChl);
+            });
+
+            recv2.init(numOTs, prng1, recvChl);
+
+            thrd.join();
+
+
+            for (u64 i = 0; i < numOTs; ++i)
+            {
+                block input = prng0.get<block>();
+
+                block encoding1, encoding2;
+                recv2.encode(i, &input, &encoding1);
+
+                recv2.sendCorrection(recvChl, 1);
+                send2.recvCorrection(sendChl, 1);
+
+                send2.encode(i, &input, &encoding2);
+
+                if (neq(encoding1, encoding2))
+                    throw UnitTestFail(LOCATION);
+
+                input = prng0.get<block>();
+
+                send2.encode(i, &input, &encoding2);
+
+                if (eq(encoding1, encoding2))
+                    throw UnitTestFail(LOCATION);
+            }
+
+        }
+#else
+throw UnitTestSkipped("ENALBE_KKRT is not defined.");
+#endif
+    }
+
+    void NcoOt_Oos_Test()
+    {
+#ifdef ENABLE_OOS
+        setThreadName("Sender");
+
+        PRNG prng0(block(4253465, 3434565));
+        PRNG prng1(block(42532335, 334565));
+
+        u64 numOTs = 128 ;
+
+        IOService ios(0);
+        Session ep0(ios, "localhost", 1212, SessionMode::Server);
+        Session ep1(ios, "localhost", 1212, SessionMode::Client);
+        auto recvChl = ep1.addChannel();
+        auto sendChl = ep0.addChannel();
+
+        OosNcoOtSender sender;
+        OosNcoOtReceiver recv;
+
+        sender.configure(true, 40, 50);
+        recv.configure(true, 40, 50);
+
+        if (1)
+        {
+            setBaseOts(sender, recv, sendChl, recvChl);
+        }
+        else
+        {
+            u64 baseCount = sender.getBaseOTCount();
+            std::vector<block> baseRecv(baseCount);
+            std::vector<std::array<block, 2>> baseSend(baseCount);
+            BitVector baseChoice(baseCount);
+            baseChoice.randomize(prng0);
+
+            prng0.get((u8*)baseSend.data()->data(), sizeof(block) * 2 * baseSend.size());
+            for (u64 i = 0; i < baseCount; ++i)
+            {
+                baseRecv[i] = baseSend[i][baseChoice[i]];
+            }
+
+            auto a = std::async([&]() {sender.setBaseOts(baseRecv, baseChoice, sendChl); });
+            recv.setBaseOts(baseSend, prng0, recvChl);
+            a.get();
+        }
+
+
+        testNco(sender, numOTs, prng0, sendChl, recv, prng1, recvChl);
+
+        auto v = std::async([&] {
+            recv.check(recvChl, toBlock(322334));
+        });
+
+        try {
+            sender.check(sendChl,toBlock(324));
+        }
+        catch (...)
+        {
+        }
+        v.get();
+
+        auto sender2 = sender.split();
+        auto recv2 = recv.split();
+
+        testNco(*sender2, numOTs, prng0, sendChl, *recv2, prng1, recvChl);
+
+#else
+        throw UnitTestSkipped("ENALBE_OOS is not defined.");
+#endif
+    }
+
+
+    void NcoOt_Rr17_Test()
+    {
+#ifdef ENABLE_RR
+        setThreadName("Sender");
+
+
+        PRNG prng0(block(4253465, 3434565));
+        PRNG prng1(block(42532335, 334565));
+
+        u64 numOTs = 80;
+        u64 inputSize = 40;
+
+        Rr17NcoOtSender sender;
+        Rr17NcoOtReceiver recv;
+        //u64  baseCount;
+        sender.configure(true, 40, inputSize);
+        recv.configure(true, 40, inputSize);
+
+        IOService ios;
+        Session ep0(ios, "localhost", 1212, SessionMode::Server);
+        Session ep1(ios, "localhost", 1212, SessionMode::Client);
+        auto recvChl = ep1.addChannel();
+        auto sendChl = ep0.addChannel();
+
+        setBaseOts(sender, recv, sendChl, recvChl);
+        testNco(sender, numOTs, prng0, sendChl, recv, prng1, recvChl);
+
+        auto sender2 = sender.split();
+        auto recv2 = recv.split();
+
+        testNco(*sender2, numOTs, prng0, sendChl, *recv2, prng1, recvChl);
+
+#else
+        throw UnitTestSkipped("ENALBE_RR is not defined.");
+#endif
+    }
+
+
+    void NcoOt_chosen()
+    {
+#ifdef ENABLE_OOS
+        setThreadName("Sender");
+
+        PRNG prng0(block(4253465, 3434565));
+        PRNG prng1(block(42532335, 334565));
+
+        u64 numOTs = 80;
+        u64 inputSize = 8;
+
+        OosNcoOtSender sender;
+        OosNcoOtReceiver recv;
+        //u64  baseCount;
+        sender.configure(true, 40, inputSize);
+        recv.configure(true, 40, inputSize);
+
+        IOService ios;
+        Session ep0(ios, "localhost", 1212, SessionMode::Server);
+        Session ep1(ios, "localhost", 1212, SessionMode::Client);
+        auto recvChl = ep1.addChannel();
+        auto sendChl = ep0.addChannel();
+
+        setBaseOts(sender, recv, sendChl, recvChl);
+
+        auto messageCount = 1ull << inputSize;
+        Matrix<block> sendMessage(numOTs, messageCount);
+        std::vector<block> recvMessage(numOTs);
+
+        prng0.get(sendMessage.data(), sendMessage.size());
+
+
+        std::vector<u64> choices(numOTs);
+        for (u64 i = 0; i < choices.size(); ++i)
+        {
+            choices[i] = prng0.get<u8>();
+        }
+
+        auto thrd = std::thread([&]() {
+            recv.receiveChosen(messageCount, recvMessage, choices, prng1, recvChl);
+        });
+
+        sender.sendChosen(sendMessage, prng0, sendChl);
+        thrd.join();
+
+        for (u64 i = 0; i < choices.size(); ++i)
+        {
+            if (neq(recvMessage[i], sendMessage(i, choices[i])))
+                throw UnitTestFail("bad message " LOCATION);
+        }
+
+#else
+        throw UnitTestSkipped("ENALBE_OOS is not defined.");
+#endif
+    }
+
+
+
+    void NcoOt_genBaseOts_Test()
+    {
+#if defined(LIBOTE_HAS_BASE_OT) && defined(ENABLE_OOS)
+        IOService ios(0);
+        Session ep0(ios, "127.0.0.1", 1212, SessionMode::Server);
+        Session ep1(ios, "127.0.0.1", 1212, SessionMode::Client);
+        Channel senderChannel = ep1.addChannel();
+        Channel recvChannel = ep0.addChannel();
+
+        OosNcoOtSender sender;
+        OosNcoOtReceiver recv;
+        auto inputSize = 50;
+        sender.configure(true, 40, inputSize);
+        recv.configure(true, 40, inputSize);
+
+        auto thrd = std::thread([&]() {
+            PRNG prng(ZeroBlock);
+            recv.genBaseOts(prng, recvChannel);
+        });
+
+        PRNG prng(OneBlock);
+        sender.genBaseOts(prng, senderChannel);
+        thrd.join();
+
+        for (u64 i = 0; i < sender.mGens.size(); ++i)
+        {
+            auto b = sender.mBaseChoiceBits[i];
+            if (neq(sender.mGens[i].getSeed(), recv.mGens[i][b].getSeed()))
+                throw RTE_LOC;
+
+            if (eq(sender.mGens[i].getSeed(), recv.mGens[i][b ^ 1].getSeed()))
+                throw RTE_LOC;
+        }
+#else
+        throw UnitTestSkipped("no base OTs are enabled or ENABLE_OOS is not defined");
+#endif
+    }
+
+
+    void Tools_LinearCode_Test()
+    {
+        LinearCode code;
+
+
+        // load the data at bch511_binary
+        code.load(bch511_binary, sizeof(bch511_binary));
+
+        // You can also load it from text
+        //code.loadTxtFile(std::string(SOLUTION_DIR) + "/libOTe/Tools/bch511.txt");
+
+        // or binary file
+        //code.loadBinFile(std::string(SOLUTION_DIR) + "/libOTe/Tools/bch511.bin");
+
+        // You can also write it in any format
+        //code.writeTextFile(std::string(SOLUTION_DIR) + "/libOTe/Tools/bch511.txt");
+        //code.writeBinFile(std::string(SOLUTION_DIR) + "/libOTe/Tools/bch511.bin");
+        //code.writeBinCppFile(std::string(SOLUTION_DIR) + "/libOTe/Tools/new_bch511.h", "bch511");
+
+
+        if (code.plaintextBitSize() != 76)
+            throw UnitTestFail("bad input size reported by code");
+
+
+        if (code.codewordBitSize() != 511)
+            throw UnitTestFail("bad out size reported by code");
+
+        std::vector<block>
+            plainText(code.plaintextBlkSize(), AllOneBlock),
+            codeword(code.codewordBlkSize());
+		//span<u8>ss(plainText);
+        code.encode(plainText, codeword);
+
+        BitVector cw((u8*)codeword.data(), code.codewordBitSize());
+
+        // expect all ones
+        for (size_t i = 0; i < cw.size(); i++)
+        {
+            if (cw[i] == 0)
+            {
+                std::cout << cw << std::endl;
+                std::cout << "expecting all ones" << std::endl;
+                throw UnitTestFail(LOCATION);
+            }
+        }
+
+        BitVector pt("1111111111111111111111111111111111111111111111111101111111111101111111111111");
+        memset(plainText.data(), 0, plainText.size() * sizeof(block));
+        memcpy(plainText.data(), pt.data(), pt.sizeBytes());
+
+
+        code.encode(plainText, codeword);
+        cw.resize(0);
+        cw.append((u8*)codeword.data(), code.codewordBitSize());
+
+
+        BitVector expected("1111111111111111111111111111111111111111111111111101111111111101111111111111101000010001110100011100010110011111110010011010001010000111111001101101110101100000100010010101000110011001111101111100100111000101110000101000000011000100011110011100001101100111111001001011010100010010110001010011000011111010101010010010011101001001100001100010100101001100111000010110011110011110001110001011111101010001101000101010110100011000000011010011110101011001100011111111101001101111001111111101000010000011010111100011100");
+
+        if (cw != expected)
+        {
+            std::cout << cw << std::endl;
+            std::cout << expected << std::endl;
+            throw UnitTestFail(LOCATION);
+        }
+
+
+        code.encode_bch511((u8*)plainText.data(), (u8*)codeword.data());
+        cw.resize(0);
+        cw.append((u8*)codeword.data(), code.codewordBitSize());
+
+
+        expected = BitVector("1111111111111111111111111111111111111111111111111101111111111101111111111111101000010001110100011100010110011111110010011010001010000111111001101101110101100000100010010101000110011001111101111100100111000101110000101000000011000100011110011100001101100111111001001011010100010010110001010011000011111010101010010010011101001001100001100010100101001100111000010110011110011110001110001011111101010001101000101010110100011000000011010011110101011001100011111111101001101111001111111101000010000011010111100011100");
+
+        if (cw != expected)
+        {
+            std::cout << cw << std::endl;
+            std::cout << expected << std::endl;
+            throw UnitTestFail(LOCATION);
+        }
+
+
+
+
+    }
+
+    void Tools_LinearCode_sub_Test()
+    {
+        LinearCode code511, code128, code256, code384, code640, code1280;
+
+        code511.load(bch511_binary, sizeof(bch511_binary));
+        code128.load(code128_binary, sizeof(code128_binary));//loadTxtFile("C:/Users/peter/repo/libOTe/libOTe_Tests/testData/code128_BCH511.txt");
+        code256.load(code256_binary, sizeof(code256_binary));//loadTxtFile("C:/Users/peter/repo/libOTe/libOTe_Tests/testData/code256_BCH511.txt");
+        code384.load(code384_binary, sizeof(code384_binary));//loadTxtFile("C:/Users/peter/repo/libOTe/libOTe_Tests/testData/code384_BCH511.txt");
+        code640.load(code640_binary, sizeof(code640_binary));//loadTxtFile("C:/Users/peter/repo/libOTe/libOTe_Tests/testData/code640_BCH511.txt");
+        code1280.load(code1280_binary, sizeof(code1280_binary));//.loadTxtFile("C:/Users/peter/repo/libOTe/libOTe_Tests/testData/code1280_BCH511.txt");
+
+        //code128.writeBinCppFile( "C:/Users/peter/repo/libOTe/libOTe_Tests/testData/code128_BCH511.h", "code128_binary");
+        //code256.writeBinCppFile( "C:/Users/peter/repo/libOTe/libOTe_Tests/testData/code256_BCH511.h", "code256_binary");
+        //code384.writeBinCppFile( "C:/Users/peter/repo/libOTe/libOTe_Tests/testData/code384_BCH511.h", "code384_binary");
+        //code640.writeBinCppFile( "C:/Users/peter/repo/libOTe/libOTe_Tests/testData/code640_BCH511.h", "code640_binary");
+        //code1280.writeBinCppFile("C:/Users/peter/repo/libOTe/libOTe_Tests/testData/code1280_BCH511.h", "code1280_binary");
+
+        BitVector
+            in(code511.plaintextBitSize()),
+            out511(code511.codewordBitSize()),
+            out128(code128.codewordBitSize()),
+            out256(code256.codewordBitSize()),
+            out384(code384.codewordBitSize()),
+            out640(code640.codewordBitSize()),
+            out1280(code1280.codewordBitSize());
+
+
+        PRNG prng(ZeroBlock);
+
+        for (u64 i = 0; i < 10; ++i)
+        {
+
+            in.randomize(prng);
+
+            code511.encode(in.data(), out511.data());
+            code128.encode(in.data(), out128.data());
+            code256.encode(in.data(), out256.data());
+            code384.encode(in.data(), out384.data());
+            code640.encode(in.data(), out640.data());
+            code1280.encode(in.data(), out1280.data());
+
+            BitVector
+                out511_128 = out511,
+                out511_256 = out511,
+                out511_384 = out511,
+                out511_640 = out511,
+                out511_1280;
+
+            u8 zero = 0;
+            out511_640.append(&zero, 1);
+            out511_640.append(out128);
+
+            out511_1280.append(out640);
+            out511_1280.append(out640);
+
+            out511_128.resize(128);
+            out511_256.resize(256);
+            out511_384.resize(384);
+
+            if (out511_128 != out128)
+            {
+                std::cout << "out511 " << out511_128 << std::endl;
+                std::cout << "out128 " << out128 << std::endl;
+                throw UnitTestFail(LOCATION);
+            }
+
+            if (out511_256 != out256)
+            {
+                std::cout << "out511 " << out511_256 << std::endl;
+                std::cout << "out256 " << out256 << std::endl;
+                throw UnitTestFail(LOCATION);
+            }
+
+            if (out511_384 != out384)
+            {
+                std::cout << "out511 " << out511_384 << std::endl;
+                std::cout << "out384 " << out384 << std::endl;
+                throw UnitTestFail(LOCATION);
+            }
+
+            if (out511_640 != out640)
+            {
+                std::cout << "out511 " << out511_640 << std::endl;
+                std::cout << "out640 " << out640 << std::endl;
+
+                for (u64 j = 0; j < 640; ++j)
+                {
+                    if (out511_640[j] == out640[j])
+                    {
+                        std::cout << " ";
+                    }
+                    else
+                    {
+                        std::cout << "^" << j;
+                    }
+                }
+
+                std::cout << std::endl;
+                throw UnitTestFail(LOCATION);
+            }
+
+            if (out511_1280 != out1280)
+            {
+                std::cout << "out511  " << out511_1280 << std::endl;
+                std::cout << "out1280 " << out1280 << std::endl;
+                throw UnitTestFail(LOCATION);
+            }
+        }
+    }
+
+    void Tools_LinearCode_rep_Test()
+    {
+        LinearCode code;
+        std::stringstream ss;
+        ss << "1 40\n1 1 1 1 1 1 1 1 1 1 1 1 1 1 1 1 1 1 1 1 1 1 1 1 1 1 1 1 1 1 1 1 1 1 1 1 1 1 1 1";
+        code.loadTxtFile(ss);
+
+        u8 bit = 1;
+        BitVector dest(40);
+        code.encode(&bit, dest.data());
+
+
+        for (u64 i = 0; i < 40; ++i)
+        {
+            if (dest[i] != 1)
+                throw UnitTestFail(LOCATION);
+        }
+    }
+
+}