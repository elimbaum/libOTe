#include "OT_Tests.h"

#include "libOTe/TwoChooseOne/OTExtInterface.h"
#include "libOTe/Base/BaseOT.h"
#include "libOTe/Tools/Tools.h"
#include "libOTe/Tools/LinearCode.h"
#include <cryptoTools/Network/Channel.h>
#include <cryptoTools/Network/Session.h>
#include <cryptoTools/Network/IOService.h>
#include <cryptoTools/Common/Log.h>

#include "libOTe/TwoChooseOne/Iknp/IknpOtExtReceiver.h"
#include "libOTe/TwoChooseOne/Iknp/IknpOtExtSender.h"

#include "libOTe/TwoChooseOne/Kos/KosOtExtReceiver.h"
#include "libOTe/TwoChooseOne/Kos/KosOtExtSender.h"


#include "libOTe/TwoChooseOne/KosDot/KosDotExtReceiver.h"
#include "libOTe/TwoChooseOne/KosDot/KosDotExtSender.h"



//#include "libOTe/TwoChooseOne/SoftSpokenOT/SoftSpokenMalLeakyDotExt.h"
//#include "libOTe/TwoChooseOne/SoftSpokenOT/SoftSpokenMalOtExt.h"
//#include "libOTe/TwoChooseOne/SoftSpokenOT/SoftSpokenShDotExt.h"
//#include "libOTe/TwoChooseOne/SoftSpokenOT/SoftSpokenShOtExt.h"


#include "libOTe/NChooseOne/Kkrt/KkrtNcoOtReceiver.h"
#include "libOTe/NChooseOne/Kkrt/KkrtNcoOtSender.h"

#include "Common.h"
#include <thread>
#include <vector>
#include <random>
#include <cryptoTools/Common/BitVector.h>
#include <cryptoTools/Common/Matrix.h>

#ifdef GetMessage
#undef GetMessage
#endif

#ifdef  _MSC_VER
#pragma warning(disable: 4800)
#endif //  _MSC_VER


using namespace osuCrypto;

namespace tests_libOTe
{
    void OT_100Receive_Test(BitVector& choiceBits, span<block> recv, span<std::array<block, 2>>  sender)
    {

        for (u64 i = 0; i < choiceBits.size(); ++i)
        {

            u8 choice = choiceBits[i];
            const block& revcBlock = recv[i];
            //(i, choice, revcBlock);
            const block& senderBlock = sender[i][choice];

            //if (i%512==0) {
                std::cout << "[" << i << ",0]--" << sender[i][0] << std::endl;
                std::cout << "[" << i << ",1]--" << sender[i][1] << std::endl;
                std::cout << (int)choice << "-- " << recv[i] << std::endl;
            //}
<<<<<<< HEAD
                if (revcBlock == ZeroBlock)
                    throw RTE_LOC;
=======
            if (revcBlock == ZeroBlock)
                throw RTE_LOC;
>>>>>>> dea39df9

            if (neq(revcBlock, senderBlock))
                throw UnitTestFail();

            if (eq(revcBlock, sender[i][1 ^ choice]))
                throw UnitTestFail();
        }

    }


    void printMtx(std::array<block, 128>& data)
    {
        for (auto& d : data)
        {
            std::cout << d << std::endl;
        }
    }

    void Tools_Transpose_Test()
    {
        {

            std::array<block, 128> data;
            memset((u8*)data.data(), 0, sizeof(data));

            data[0] = block(0xFFFFFFFFFFFFFFFF, 0xFFFFFFFFFFFFFFFF);
            data[1] = block(0xFFFFFFFFFFFFFFFF, 0xFFFFFFFFFFFFFFFF);
            data[2] = block(0xFFFFFFFFFFFFFFFF, 0xFFFFFFFFFFFFFFFF);
            data[3] = block(0xFFFFFFFFFFFFFFFF, 0xFFFFFFFFFFFFFFFF);
            data[4] = block(0xFFFFFFFFFFFFFFFF, 0xFFFFFFFFFFFFFFFF);
            data[5] = block(0xFFFFFFFFFFFFFFFF, 0xFFFFFFFFFFFFFFFF);
            data[6] = block(0xFFFFFFFFFFFFFFFF, 0xFFFFFFFFFFFFFFFF);
            data[7] = block(0xFFFFFFFFFFFFFFFF, 0xFFFFFFFFFFFFFFFF);

            //printMtx(data);
            eklundh_transpose128(data);


			for (auto& d : data)
			{
				if (neq(d, block(0, 0xFF)))
				{
					std::cout << "expected" << std::endl;
					std::cout << block(0, 0xFF) << std::endl << std::endl;

                    printMtx(data);

					throw UnitTestFail();
				}
			}
		}

#ifdef OC_ENABLE_SSE2
		{


            std::array<block, 128> data;
            memset((u8*)data.data(), 0, sizeof(data));

            data[0] = block(0xFFFFFFFFFFFFFFFF, 0xFFFFFFFFFFFFFFFF);
            data[1] = block(0xFFFFFFFFFFFFFFFF, 0xFFFFFFFFFFFFFFFF);
            data[2] = block(0xFFFFFFFFFFFFFFFF, 0xFFFFFFFFFFFFFFFF);
            data[3] = block(0xFFFFFFFFFFFFFFFF, 0xFFFFFFFFFFFFFFFF);
            data[4] = block(0xFFFFFFFFFFFFFFFF, 0xFFFFFFFFFFFFFFFF);
            data[5] = block(0xFFFFFFFFFFFFFFFF, 0xFFFFFFFFFFFFFFFF);
            data[6] = block(0xFFFFFFFFFFFFFFFF, 0xFFFFFFFFFFFFFFFF);
            data[7] = block(0xFFFFFFFFFFFFFFFF, 0xFFFFFFFFFFFFFFFF);

			sse_transpose128(data.data());


			for (auto& d : data)
			{
				if (neq(d, block(0, 0xFF)))
				{
					std::cout << "expected" << std::endl;
					std::cout << block(0, 0xFF) << std::endl << std::endl;

                    printMtx(data);

					throw UnitTestFail();
				}
			}
		}
#endif

#ifdef OC_ENABLE_AVX2
		{


			AlignedArray<block, 128> data;
			memset((u8*)data.data(), 0, sizeof(data));

			data[0] = block(0xFFFFFFFFFFFFFFFF, 0xFFFFFFFFFFFFFFFF);
			data[1] = block(0xFFFFFFFFFFFFFFFF, 0xFFFFFFFFFFFFFFFF);
			data[2] = block(0xFFFFFFFFFFFFFFFF, 0xFFFFFFFFFFFFFFFF);
			data[3] = block(0xFFFFFFFFFFFFFFFF, 0xFFFFFFFFFFFFFFFF);
			data[4] = block(0xFFFFFFFFFFFFFFFF, 0xFFFFFFFFFFFFFFFF);
			data[5] = block(0xFFFFFFFFFFFFFFFF, 0xFFFFFFFFFFFFFFFF);
			data[6] = block(0xFFFFFFFFFFFFFFFF, 0xFFFFFFFFFFFFFFFF);
			data[7] = block(0xFFFFFFFFFFFFFFFF, 0xFFFFFFFFFFFFFFFF);

			avx_transpose128(data.data());


			for (auto& d : data)
			{
				if (neq(d, block(0, 0xFF)))
				{
					std::cout << "expected" << std::endl;
					std::cout << block(0, 0xFF) << std::endl << std::endl;

					printMtx(data);

					throw UnitTestFail();
				}
			}
		}
#endif

		{
			PRNG prng(ZeroBlock);

            AlignedArray<std::array<block, 8>, 128> data;
            assert((u64)data.data() % 32 == 0);
            prng.get((u8*)data.data(), sizeof(block) * 8 * 128);


            AlignedArray<std::array<block, 8>, 128> data2 = data;

            transpose128x1024(data);


            for (u64 i = 0; i < 8; ++i)
            {

				AlignedArray<block, 128> sub;

                for (u64 j = 0; j < 128; ++j)
                {
                    sub[j] = data2[j][i];
                }

				transpose128(sub.data());

				for (u64 j = 0; j < 128; ++j)
				{
					if (neq(sub[j], data[j][i]))
					{
						std::cout << "chunk " << j << " row " << i << std::endl;
						std::cout << "exp " << data[j][i] << std::endl;
						std::cout << "act " << sub[j] << std::endl;
						throw UnitTestFail();
					}
				}
			}

        }
    }

	void Tools_Transpose_Bench()
	{
		PRNG prng(ZeroBlock);
		AlignedArray<block, 128> data;
		prng.get(data.data(), data.size());

		u64 highAtEnd = data[127].get<u64>()[1];

		for (u64 i = 0; i < 10000; ++i)
		{
			transpose128(data.data());
			data[0] += block::allSame((u64)1);
		}

		// Add a check just to make sure this doesn't get compiled out.
		if (data[127].get<u64>()[1] != highAtEnd)
			throw UnitTestFail();
	}

	void Tools_Transpose_View_Test()
	{




        {

            PRNG prng(ZeroBlock);

			AlignedArray<block, 128> data;
			prng.get(data.data(), data.size());
			std::array<block, 128> data2;

            MatrixView<block> dataView(data.begin(), data.end(), 1);
            MatrixView<block> data2View(data2.begin(), data2.end(), 1);

            transpose(dataView, data2View);

			transpose128(data.data());




            for (u64 i = 0; i < 128; ++i)
            {
                if (neq(data[i], data2[i]))
                {
                    std::cout << i << "\n";
                    printMtx(data);
                    std::cout << "\n";
                    printMtx(data2);

                    throw UnitTestFail();
                }
            }
        }


        {
            PRNG prng(ZeroBlock);

            std::array<std::array<block, 8>, 128> data;

            prng.get((u8*)data.data(), sizeof(block) * 8 * 128);


            std::array<std::array<block, 8>, 128> data2;

            MatrixView<block> dataView((block*)data.data(), 128, 8);
            MatrixView<block> data2View((block*)data2.data(), 128 * 8, 1);
            transpose(dataView, data2View);


			for (u64 i = 0; i < 8; ++i)
			{
				AlignedArray<block, 128> data128;

                for (u64 j = 0; j < 128; ++j)
                {
                    data128[j] = data[j][i];
                }

				transpose128(data128.data());


                for (u64 j = 0; j < 128; ++j)
                {
                    if (neq(data128[j], data2View[i * 128 + j][0]))
                        throw UnitTestFail();
                }
            }

        }


        {
            PRNG prng(ZeroBlock);

            //std::array<std::array<std::array<block, 8>, 128>, 2> data;

            Matrix<block> dataView(208, 8);
            prng.get((u8*)dataView.data(), sizeof(block) * dataView.bounds()[0] * dataView.stride());

            Matrix<block> data2View(1024, 2);
            memset(data2View.data(), 0, data2View.bounds()[0] * data2View.stride() * sizeof(block));
            transpose(dataView, data2View);

            for (u64 b = 0; b < 2; ++b)
            {

				for (u64 i = 0; i < 8; ++i)
				{
					AlignedArray<block, 128> data128;

                    for (u64 j = 0; j < 128; ++j)
                    {
                        if (dataView.bounds()[0] > 128 * b + j)
                            data128[j] = dataView[128 * b + j][i];
                        else
                            data128[j] = ZeroBlock;
                    }

					transpose128(data128.data());

                    for (u64 j = 0; j < 128; ++j)
                    {
                        if (neq(data128[j], data2View[i * 128 + j][b]))
                        {
                            std::cout << "failed " << i << "  " << j << "  " << b << std::endl;
                            std::cout << "exp: " << data128[j] << "\nact: " << data2View[i * 128 + j][b] << std::endl;
                            throw UnitTestFail();
                        }
                    }
                }
            }
        }

        {
            PRNG prng(ZeroBlock);

            Matrix<u8> in(16, 8);
            prng.get((u8*)in.data(), sizeof(u8) * in.bounds()[0] * in.stride());

            Matrix<u8> out(63, 2);
            transpose(in, out);


            Matrix<u8> out2(64, 2);
            transpose(in, out2);

            for (u64 i = 0; i < out.bounds()[0]; ++i)
            {
                if (memcmp(out[i].data(), out2[i].data(), out[i].size()))
                {
                    std::cout << "bad " << i << std::endl;
                    throw UnitTestFail();
                }
            }
        }

        {
            PRNG prng(ZeroBlock);

            //std::array<std::array<std::array<block, 8>, 128>, 2> data;

            Matrix<u8> in(25, 9);
            Matrix<u8> in2(32, 9);

            prng.get((u8*)in.data(), sizeof(u8) * in.bounds()[0] * in.stride());
            memset(in2.data(), 0, in2.bounds()[0] * in2.stride());

            for (u64 i = 0; i < in.bounds()[0]; ++i)
            {
                for (u64 j = 0; j < in.stride(); ++j)
                {
                    in2[i][j] = in[i][j];
                }
            }

            Matrix<u8> out(72, 4);
            Matrix<u8> out2(72, 4);

            transpose(in, out);
            transpose(in2, out2);

            for (u64 i = 0; i < out.bounds()[0]; ++i)
            {
                for (u64 j = 0; j < out.stride(); ++j)
                {
                    if (out[i][j] != out2[i][j])
                    {
                        std::cout << (u32)out[i][j] << " != " << (u32)out2[i][j] << std::endl;
                        throw UnitTestFail();
                    }
                }
            }
        }
    }

    void OtExt_genBaseOts_Test()
    {
        
#if defined(LIBOTE_HAS_BASE_OT) && defined(ENABLE_KOS)
        //IOService ios(0);
        //Session ep0(ios, "127.0.0.1", 1212, SessionMode::Server);
        //Session ep1(ios, "127.0.0.1", 1212, SessionMode::Client);
        //Channel senderChannel = ep1.addChannel();
        //Channel recvChannel = ep0.addChannel();
        
        auto sockets = cp::LocalAsyncSocket::makePair();

		KosOtExtSender sender;
		KosOtExtReceiver recv;

        PRNG prng0(ZeroBlock);
        PRNG prng2(OneBlock);

        auto proto0 = recv.genBaseOts(prng0, sockets[0]);
        auto proto1 = sender.genBaseOts(prng2, sockets[1]);

        eval(proto0, proto1);

		for (u64 i = 0; i < sender.mGens.size(); ++i)
		{
			auto b = sender.mBaseChoiceBits[i];
			if (neq(sender.mGens[i].getSeed(), recv.mGens[i][b].getSeed()))
				throw RTE_LOC;

            if (eq(sender.mGens[i].getSeed(), recv.mGens[i][b ^ 1].getSeed()))
                throw RTE_LOC;
        }
#else
		throw UnitTestSkipped("LibOTe has no BaseOTs or ENABLE_KOS not define  ");
#endif
	}


    void OtExt_Kos_Test()
    {
#if defined(ENABLE_KOS)
        setThreadName("Sender");

        //IOService ios;
        //Session ep0(ios, "127.0.0.1", 1212, SessionMode::Server);
        //Session ep1(ios, "127.0.0.1", 1212, SessionMode::Client);
        //Channel senderChannel = ep1.addChannel();
        //Channel recvChannel = ep0.addChannel();
        
        auto sockets = cp::LocalAsyncSocket::makePair();

        PRNG prng0(block(4253465, 3434565));
        PRNG prng1(block(42532335, 334565));

        u64 numOTs = 20000;

        std::vector<block> recvMsg(numOTs), baseRecv(128);
        std::vector<std::array<block, 2>> sendMsg(numOTs), baseSend(128);
        BitVector choices(numOTs), baseChoice(128);
        choices.randomize(prng0);
        baseChoice.randomize(prng0);

        for (u64 i = 0; i < 128; ++i)
        {
            baseSend[i][0] = prng0.get<block>();
            baseSend[i][1] = prng0.get<block>();
            baseRecv[i] = baseSend[i][baseChoice[i]];
        }

        KosOtExtSender sender;
        KosOtExtReceiver recv;


        auto base0 = recv.setBaseOts(baseSend, prng0, sockets[0]);
        auto base1 = sender.setBaseOts(baseRecv, baseChoice, sockets[1]);

        eval(base0, base1);

        auto main0 = recv.receive(choices, recvMsg, prng0, sockets[0]);
        auto main1 = sender.send(sendMsg, prng1, sockets[1]);

        eval(main0, main1);

        OT_100Receive_Test(choices, recvMsg, sendMsg);
#else
        throw UnitTestSkipped("ENABLE_KOS is not defined.");
#endif
    }



    void OtExt_Kos_fs_Test()
    {
#if defined(ENABLE_KOS)
        setThreadName("Sender");


        
        auto sockets = cp::LocalAsyncSocket::makePair();

        PRNG prng0(block(4253465, 3434565));
        PRNG prng1(block(42532335, 334565));

        u64 numOTs = 20000;

        std::vector<block> recvMsg(numOTs), baseRecv(128);
        std::vector<std::array<block, 2>> sendMsg(numOTs), baseSend(128);
        BitVector choices(numOTs), baseChoice(128);
        choices.randomize(prng0);
        baseChoice.randomize(prng0);

        for (u64 i = 0; i < 128; ++i)
        {
            baseSend[i][0] = prng0.get<block>();
            baseSend[i][1] = prng0.get<block>();
            baseRecv[i] = baseSend[i][baseChoice[i]];
        }

        KosOtExtSender sender;
        KosOtExtReceiver recv;

        sender.mFiatShamir = true;
        recv.mFiatShamir = true;

        auto base0 = recv.setBaseOts(baseSend, prng0, sockets[0]);
        auto base1 = sender.setBaseOts(baseRecv, baseChoice, sockets[1]);

        eval(base0, base1);

        auto main0 = recv.receive(choices, recvMsg, prng1, sockets[0]);
        auto main1 = sender.send(sendMsg, prng1, sockets[1]);

        eval(main0, main1);

        //    recv.setBaseOts(baseSend, prng0, recvChannel);
        //    recv.receive(choices, recvMsg, prng0, recvChannel);

        //sender.setBaseOts(baseRecv, baseChoice, senderChannel);
        //sender.send(sendMsg, prng1, senderChannel);

        OT_100Receive_Test(choices, recvMsg, sendMsg);
#else
        throw UnitTestSkipped("ENABLE_KOS is not defined.");
#endif
    }

    void OtExt_Kos_ro_Test()
    {
#if defined(ENABLE_KOS)
        setThreadName("Sender");

        //IOService ios;
        //Session ep0(ios, "127.0.0.1", 1212, SessionMode::Server);
        //Session ep1(ios, "127.0.0.1", 1212, SessionMode::Client);
        //Channel senderChannel = ep1.addChannel();
        //Channel recvChannel = ep0.addChannel();

        
        auto sockets = cp::LocalAsyncSocket::makePair();

        PRNG prng0(block(4253465, 3434565));
        PRNG prng1(block(42532335, 334565));

        u64 numOTs = 20000;

        std::vector<block> recvMsg(numOTs), baseRecv(128);
        std::vector<std::array<block, 2>> sendMsg(numOTs), baseSend(128);
        BitVector choices(numOTs), baseChoice(128);
        choices.randomize(prng0);
        baseChoice.randomize(prng0);

        for (u64 i = 0; i < 128; ++i)
        {
            baseSend[i][0] = prng0.get<block>();
            baseSend[i][1] = prng0.get<block>();
            baseRecv[i] = baseSend[i][baseChoice[i]];
        }

        KosOtExtSender sender;
        KosOtExtReceiver recv;

        sender.mHashType = KosOtExtSender::HashType::RandomOracle;
        recv.mHashType = KosOtExtReceiver::HashType::RandomOracle;

        //std::thread thrd = std::thread([&]() {
        //    setThreadName("receiver");

        //    recv.setBaseOts(baseSend, prng0, recvChannel);
        //    recv.receive(choices, recvMsg, prng0, recvChannel);
        //    });

        //sender.setBaseOts(baseRecv, baseChoice, senderChannel);
        //sender.send(sendMsg, prng1, senderChannel);
        //thrd.join();

        auto base0 = recv.setBaseOts(baseSend, prng0, sockets[0]);
        auto base1 = sender.setBaseOts(baseRecv, baseChoice, sockets[1]);

        eval(base0, base1);
        auto main0 = recv.receive(choices, recvMsg, prng1, sockets[0]);
        auto main1 = sender.send(sendMsg, prng1, sockets[1]);

        eval(main0, main1);


        OT_100Receive_Test(choices, recvMsg, sendMsg);
#else
        throw UnitTestSkipped("ENABLE_KOS is not defined.");
#endif
    }

	void OtExt_Chosen_Test()
	{
#if defined(ENABLE_KOS)

        //IOService ios;
        //Session ep0(ios, "127.0.0.1:1212", SessionMode::Server);
        //Session ep1(ios, "127.0.0.1:1212", SessionMode::Client);
        //Channel senderChannel = ep1.addChannel();
        //Channel recvChannel = ep0.addChannel();

        
        auto sockets = cp::LocalAsyncSocket::makePair();

        u64 numOTs = 200;

        std::vector<block> recvMsg(numOTs), baseRecv(128);
        std::vector<std::array<block, 2>> sendMsg(numOTs), baseSend(128);
        BitVector choices(numOTs), baseChoice(128);
        PRNG prng0(ZeroBlock);
        PRNG prng1(block(42532335, 334565));
        choices.randomize(prng0);
        baseChoice.randomize(prng0);

		for (u64 i = 0; i < 128; ++i)
		{
			baseSend[i][0] = prng0.get<block>();
			baseSend[i][1] = prng0.get<block>();
			baseRecv[i] = baseSend[i][baseChoice[i]];
		}

		prng0.get(sendMsg.data(), sendMsg.size());

		KosOtExtSender sender;
		KosOtExtReceiver recv;

        //auto thrd = std::thread([&]() {
        //    PRNG prng1(OneBlock);
        //    recv.setBaseOts(baseSend, prng1, recvChannel);
        //    recv.receiveChosen(choices, recvMsg, prng1, recvChannel);
        //    });

        //sender.setBaseOts(baseRecv, baseChoice, senderChannel);
        //sender.sendChosen(sendMsg, prng0, senderChannel);

        //thrd.join();

        auto base0 = recv.setBaseOts(baseSend, prng0, sockets[0]);
        auto base1 = sender.setBaseOts(baseRecv, baseChoice, sockets[1]);

        eval(base0, base1);

        auto main0 = recv.receive(choices, recvMsg, prng1, sockets[0]);
        auto main1 = sender.send(sendMsg, prng1, sockets[1]);

        eval(main0, main1);

		for (u64 i = 0; i < numOTs; ++i)
		{
			if (neq(recvMsg[i], sendMsg[i][choices[i]]))
				throw UnitTestFail("bad message " LOCATION);
		}
#else
        throw UnitTestSkipped("ENABLE_KOS is not defined.");
#endif
	}


    //void mul128b(__m128i b, __m128i a, __m128i &c0, __m128i &c1)
    //{
    //	__m128i t1, t2;
    //	c0 = _mm_clmulepi64_si128(a, b, 0x00);
    //	c1 = _mm_clmulepi64_si128(a, b, 0x11);
    //	t1 = _mm_shuffle_epi32(a, 0xEE);
    //	t1 = _mm_xor_si128(a, t1);
    //	t2 = _mm_shuffle_epi32(b, 0xEE);
    //	t2 = _mm_xor_si128(b, t2);
    //	t1 = _mm_clmulepi64_si128(t1, t2, 0x00);
    //	t1 = _mm_xor_si128(c0, t1);
    //	t1 = _mm_xor_si128(c1, t1);
    //	t2 = t1;
    //	t1 = _mm_slli_si128(t1, 8);
    //	t2 = _mm_srli_si128(t2, 8);
    //	c0 = _mm_xor_si128(c0, t1);
    //	c1 = _mm_xor_si128(c1, t2);
    //}

    void DotExt_Kos_Test()
    {
#if defined(ENABLE_DELTA_KOS)

        setThreadName("Sender");

        auto sock = cp::LocalAsyncSocket::makePair();

        PRNG prng0(block(4253465, 3434565));
        PRNG prng1(block(42532335, 334565));

        u64 numOTs = 952;
        u64 s = 40;

        std::vector<block> recvMsg(numOTs), baseRecv(128 + s);
        std::vector<std::array<block, 2>> sendMsg(numOTs), baseSend(128 + s);
        BitVector choices(numOTs);
        choices.randomize(prng0);

        BitVector baseChoice(128 + s);
        baseChoice.randomize(prng0);

        for (u64 i = 0; i < 128 + s; ++i)
        {
            baseSend[i][0] = prng0.get<block>();
            baseSend[i][1] = prng0.get<block>();
            baseRecv[i] = baseSend[i][baseChoice[i]];
        }
        KosDotExtSender sender;
        KosDotExtReceiver recv;

        setThreadName("receiver");
        recv.setBaseOts(baseSend);

        block delta = prng1.get<block>();
        sender.setDelta(delta);
        sender.setBaseOts(baseRecv, baseChoice);

        auto p1 = recv.receive(choices, recvMsg, prng0, sock[1]);
        auto p0 = sender.send(sendMsg, prng1, sock[0]);

        eval(p0, p1);

        OT_100Receive_Test(choices, recvMsg, sendMsg);

        for (auto& s : sendMsg)
        {
            if (neq(s[0] ^ delta, s[1]))
                throw UnitTestFail();
        }

#else
        throw UnitTestSkipped("ENABLE_DELTA_KOS is not defined.");
#endif
    }

    void DotExt_Iknp_Test()
    {
#ifdef ENABLE_IKNP

        setThreadName("Sender");


        
        auto sockets = cp::LocalAsyncSocket::makePair();

        PRNG prng0(block(4253465, 3434565));
        PRNG prng1(block(42532335, 334565));

        u64 numTrials = 4;
        for (u64 t = 0; t < numTrials; ++t)
        {
            u64 numOTs = 4234;

            AlignedUnVector<block> recvMsg(numOTs), baseRecv(128);
            AlignedUnVector<std::array<block, 2>> sendMsg(numOTs), baseSend(128);
            BitVector choices(numOTs);
            choices.randomize(prng0);

            BitVector baseChoice(128);
            baseChoice.randomize(prng0);

            for (u64 i = 0; i < 128; ++i)
            {
                baseSend[i][0] = prng0.get<block>();
                baseSend[i][1] = prng0.get<block>();
                baseRecv[i] = baseSend[i][baseChoice[i]];
            }

            IknpOtExtSender sender;
            IknpOtExtReceiver recv;

            sender.mHash = false;
            recv.mHash = false;
            ;
            recv.setBaseOts(baseSend);
            auto proto0 = recv.receive(choices, recvMsg, prng0, sockets[0]);
            block delta = baseChoice.getArrayView<block>()[0];

            sender.setBaseOts(baseRecv, baseChoice);
            auto proto1 = sender.send(sendMsg, prng1, sockets[1]);

            eval(proto0, proto1);

            OT_100Receive_Test(choices, recvMsg, sendMsg);

            for (auto& s : sendMsg)
            {
                if (neq(s[0] ^ delta, s[1]))
                    throw UnitTestFail(LOCATION);
            }
        }

#else
        throw UnitTestSkipped("ENABLE_IKNP is not defined.");
#endif
}


    void OtExt_Iknp_Test()
    {
#ifdef ENABLE_IKNP

        setThreadName("Sender");


        
        auto sockets = cp::LocalAsyncSocket::makePair();

        PRNG prng0(block(4253465, 3434565));
        PRNG prng1(block(42532335, 334565));

        u64 numOTs = 200;

        std::vector<block> recvMsg(numOTs), baseRecv(128);
        std::vector<std::array<block, 2>> sendMsg(numOTs), baseSend(128);
        BitVector choices(numOTs), baseChoice(128);
        choices.randomize(prng0);
        baseChoice.randomize(prng0);

        prng0.get((u8*)baseSend.data()->data(), sizeof(block) * 2 * baseSend.size());
        for (u64 i = 0; i < 128; ++i)
        {
            baseRecv[i] = baseSend[i][baseChoice[i]];
        }

        IknpOtExtSender sender;
        IknpOtExtReceiver recv;

        recv.setBaseOts(baseSend);
        auto proto0 = recv.receive(choices, recvMsg, prng0, sockets[0]);

        sender.setBaseOts(baseRecv, baseChoice);
        auto proto1 = sender.send(sendMsg, prng1, sockets[1]);
        eval(proto0, proto1);

        OT_100Receive_Test(choices, recvMsg, sendMsg);

#else
        throw UnitTestSkipped("ENABLE_IKNP is not defined.");
#endif
	}
}
<|MERGE_RESOLUTION|>--- conflicted
+++ resolved
@@ -1,895 +1,890 @@
-#include "OT_Tests.h"
-
-#include "libOTe/TwoChooseOne/OTExtInterface.h"
-#include "libOTe/Base/BaseOT.h"
-#include "libOTe/Tools/Tools.h"
-#include "libOTe/Tools/LinearCode.h"
-#include <cryptoTools/Network/Channel.h>
-#include <cryptoTools/Network/Session.h>
-#include <cryptoTools/Network/IOService.h>
-#include <cryptoTools/Common/Log.h>
-
-#include "libOTe/TwoChooseOne/Iknp/IknpOtExtReceiver.h"
-#include "libOTe/TwoChooseOne/Iknp/IknpOtExtSender.h"
-
-#include "libOTe/TwoChooseOne/Kos/KosOtExtReceiver.h"
-#include "libOTe/TwoChooseOne/Kos/KosOtExtSender.h"
-
-
-#include "libOTe/TwoChooseOne/KosDot/KosDotExtReceiver.h"
-#include "libOTe/TwoChooseOne/KosDot/KosDotExtSender.h"
-
-
-
-//#include "libOTe/TwoChooseOne/SoftSpokenOT/SoftSpokenMalLeakyDotExt.h"
-//#include "libOTe/TwoChooseOne/SoftSpokenOT/SoftSpokenMalOtExt.h"
-//#include "libOTe/TwoChooseOne/SoftSpokenOT/SoftSpokenShDotExt.h"
-//#include "libOTe/TwoChooseOne/SoftSpokenOT/SoftSpokenShOtExt.h"
-
-
-#include "libOTe/NChooseOne/Kkrt/KkrtNcoOtReceiver.h"
-#include "libOTe/NChooseOne/Kkrt/KkrtNcoOtSender.h"
-
-#include "Common.h"
-#include <thread>
-#include <vector>
-#include <random>
-#include <cryptoTools/Common/BitVector.h>
-#include <cryptoTools/Common/Matrix.h>
-
-#ifdef GetMessage
-#undef GetMessage
-#endif
-
-#ifdef  _MSC_VER
-#pragma warning(disable: 4800)
-#endif //  _MSC_VER
-
-
-using namespace osuCrypto;
-
-namespace tests_libOTe
-{
-    void OT_100Receive_Test(BitVector& choiceBits, span<block> recv, span<std::array<block, 2>>  sender)
-    {
-
-        for (u64 i = 0; i < choiceBits.size(); ++i)
-        {
-
-            u8 choice = choiceBits[i];
-            const block& revcBlock = recv[i];
-            //(i, choice, revcBlock);
-            const block& senderBlock = sender[i][choice];
-
-            //if (i%512==0) {
-                std::cout << "[" << i << ",0]--" << sender[i][0] << std::endl;
-                std::cout << "[" << i << ",1]--" << sender[i][1] << std::endl;
-                std::cout << (int)choice << "-- " << recv[i] << std::endl;
-            //}
-<<<<<<< HEAD
-                if (revcBlock == ZeroBlock)
-                    throw RTE_LOC;
-=======
-            if (revcBlock == ZeroBlock)
-                throw RTE_LOC;
->>>>>>> dea39df9
-
-            if (neq(revcBlock, senderBlock))
-                throw UnitTestFail();
-
-            if (eq(revcBlock, sender[i][1 ^ choice]))
-                throw UnitTestFail();
-        }
-
-    }
-
-
-    void printMtx(std::array<block, 128>& data)
-    {
-        for (auto& d : data)
-        {
-            std::cout << d << std::endl;
-        }
-    }
-
-    void Tools_Transpose_Test()
-    {
-        {
-
-            std::array<block, 128> data;
-            memset((u8*)data.data(), 0, sizeof(data));
-
-            data[0] = block(0xFFFFFFFFFFFFFFFF, 0xFFFFFFFFFFFFFFFF);
-            data[1] = block(0xFFFFFFFFFFFFFFFF, 0xFFFFFFFFFFFFFFFF);
-            data[2] = block(0xFFFFFFFFFFFFFFFF, 0xFFFFFFFFFFFFFFFF);
-            data[3] = block(0xFFFFFFFFFFFFFFFF, 0xFFFFFFFFFFFFFFFF);
-            data[4] = block(0xFFFFFFFFFFFFFFFF, 0xFFFFFFFFFFFFFFFF);
-            data[5] = block(0xFFFFFFFFFFFFFFFF, 0xFFFFFFFFFFFFFFFF);
-            data[6] = block(0xFFFFFFFFFFFFFFFF, 0xFFFFFFFFFFFFFFFF);
-            data[7] = block(0xFFFFFFFFFFFFFFFF, 0xFFFFFFFFFFFFFFFF);
-
-            //printMtx(data);
-            eklundh_transpose128(data);
-
-
-			for (auto& d : data)
-			{
-				if (neq(d, block(0, 0xFF)))
-				{
-					std::cout << "expected" << std::endl;
-					std::cout << block(0, 0xFF) << std::endl << std::endl;
-
-                    printMtx(data);
-
-					throw UnitTestFail();
-				}
-			}
-		}
-
-#ifdef OC_ENABLE_SSE2
-		{
-
-
-            std::array<block, 128> data;
-            memset((u8*)data.data(), 0, sizeof(data));
-
-            data[0] = block(0xFFFFFFFFFFFFFFFF, 0xFFFFFFFFFFFFFFFF);
-            data[1] = block(0xFFFFFFFFFFFFFFFF, 0xFFFFFFFFFFFFFFFF);
-            data[2] = block(0xFFFFFFFFFFFFFFFF, 0xFFFFFFFFFFFFFFFF);
-            data[3] = block(0xFFFFFFFFFFFFFFFF, 0xFFFFFFFFFFFFFFFF);
-            data[4] = block(0xFFFFFFFFFFFFFFFF, 0xFFFFFFFFFFFFFFFF);
-            data[5] = block(0xFFFFFFFFFFFFFFFF, 0xFFFFFFFFFFFFFFFF);
-            data[6] = block(0xFFFFFFFFFFFFFFFF, 0xFFFFFFFFFFFFFFFF);
-            data[7] = block(0xFFFFFFFFFFFFFFFF, 0xFFFFFFFFFFFFFFFF);
-
-			sse_transpose128(data.data());
-
-
-			for (auto& d : data)
-			{
-				if (neq(d, block(0, 0xFF)))
-				{
-					std::cout << "expected" << std::endl;
-					std::cout << block(0, 0xFF) << std::endl << std::endl;
-
-                    printMtx(data);
-
-					throw UnitTestFail();
-				}
-			}
-		}
-#endif
-
-#ifdef OC_ENABLE_AVX2
-		{
-
-
-			AlignedArray<block, 128> data;
-			memset((u8*)data.data(), 0, sizeof(data));
-
-			data[0] = block(0xFFFFFFFFFFFFFFFF, 0xFFFFFFFFFFFFFFFF);
-			data[1] = block(0xFFFFFFFFFFFFFFFF, 0xFFFFFFFFFFFFFFFF);
-			data[2] = block(0xFFFFFFFFFFFFFFFF, 0xFFFFFFFFFFFFFFFF);
-			data[3] = block(0xFFFFFFFFFFFFFFFF, 0xFFFFFFFFFFFFFFFF);
-			data[4] = block(0xFFFFFFFFFFFFFFFF, 0xFFFFFFFFFFFFFFFF);
-			data[5] = block(0xFFFFFFFFFFFFFFFF, 0xFFFFFFFFFFFFFFFF);
-			data[6] = block(0xFFFFFFFFFFFFFFFF, 0xFFFFFFFFFFFFFFFF);
-			data[7] = block(0xFFFFFFFFFFFFFFFF, 0xFFFFFFFFFFFFFFFF);
-
-			avx_transpose128(data.data());
-
-
-			for (auto& d : data)
-			{
-				if (neq(d, block(0, 0xFF)))
-				{
-					std::cout << "expected" << std::endl;
-					std::cout << block(0, 0xFF) << std::endl << std::endl;
-
-					printMtx(data);
-
-					throw UnitTestFail();
-				}
-			}
-		}
-#endif
-
-		{
-			PRNG prng(ZeroBlock);
-
-            AlignedArray<std::array<block, 8>, 128> data;
-            assert((u64)data.data() % 32 == 0);
-            prng.get((u8*)data.data(), sizeof(block) * 8 * 128);
-
-
-            AlignedArray<std::array<block, 8>, 128> data2 = data;
-
-            transpose128x1024(data);
-
-
-            for (u64 i = 0; i < 8; ++i)
-            {
-
-				AlignedArray<block, 128> sub;
-
-                for (u64 j = 0; j < 128; ++j)
-                {
-                    sub[j] = data2[j][i];
-                }
-
-				transpose128(sub.data());
-
-				for (u64 j = 0; j < 128; ++j)
-				{
-					if (neq(sub[j], data[j][i]))
-					{
-						std::cout << "chunk " << j << " row " << i << std::endl;
-						std::cout << "exp " << data[j][i] << std::endl;
-						std::cout << "act " << sub[j] << std::endl;
-						throw UnitTestFail();
-					}
-				}
-			}
-
-        }
-    }
-
-	void Tools_Transpose_Bench()
-	{
-		PRNG prng(ZeroBlock);
-		AlignedArray<block, 128> data;
-		prng.get(data.data(), data.size());
-
-		u64 highAtEnd = data[127].get<u64>()[1];
-
-		for (u64 i = 0; i < 10000; ++i)
-		{
-			transpose128(data.data());
-			data[0] += block::allSame((u64)1);
-		}
-
-		// Add a check just to make sure this doesn't get compiled out.
-		if (data[127].get<u64>()[1] != highAtEnd)
-			throw UnitTestFail();
-	}
-
-	void Tools_Transpose_View_Test()
-	{
-
-
-
-
-        {
-
-            PRNG prng(ZeroBlock);
-
-			AlignedArray<block, 128> data;
-			prng.get(data.data(), data.size());
-			std::array<block, 128> data2;
-
-            MatrixView<block> dataView(data.begin(), data.end(), 1);
-            MatrixView<block> data2View(data2.begin(), data2.end(), 1);
-
-            transpose(dataView, data2View);
-
-			transpose128(data.data());
-
-
-
-
-            for (u64 i = 0; i < 128; ++i)
-            {
-                if (neq(data[i], data2[i]))
-                {
-                    std::cout << i << "\n";
-                    printMtx(data);
-                    std::cout << "\n";
-                    printMtx(data2);
-
-                    throw UnitTestFail();
-                }
-            }
-        }
-
-
-        {
-            PRNG prng(ZeroBlock);
-
-            std::array<std::array<block, 8>, 128> data;
-
-            prng.get((u8*)data.data(), sizeof(block) * 8 * 128);
-
-
-            std::array<std::array<block, 8>, 128> data2;
-
-            MatrixView<block> dataView((block*)data.data(), 128, 8);
-            MatrixView<block> data2View((block*)data2.data(), 128 * 8, 1);
-            transpose(dataView, data2View);
-
-
-			for (u64 i = 0; i < 8; ++i)
-			{
-				AlignedArray<block, 128> data128;
-
-                for (u64 j = 0; j < 128; ++j)
-                {
-                    data128[j] = data[j][i];
-                }
-
-				transpose128(data128.data());
-
-
-                for (u64 j = 0; j < 128; ++j)
-                {
-                    if (neq(data128[j], data2View[i * 128 + j][0]))
-                        throw UnitTestFail();
-                }
-            }
-
-        }
-
-
-        {
-            PRNG prng(ZeroBlock);
-
-            //std::array<std::array<std::array<block, 8>, 128>, 2> data;
-
-            Matrix<block> dataView(208, 8);
-            prng.get((u8*)dataView.data(), sizeof(block) * dataView.bounds()[0] * dataView.stride());
-
-            Matrix<block> data2View(1024, 2);
-            memset(data2View.data(), 0, data2View.bounds()[0] * data2View.stride() * sizeof(block));
-            transpose(dataView, data2View);
-
-            for (u64 b = 0; b < 2; ++b)
-            {
-
-				for (u64 i = 0; i < 8; ++i)
-				{
-					AlignedArray<block, 128> data128;
-
-                    for (u64 j = 0; j < 128; ++j)
-                    {
-                        if (dataView.bounds()[0] > 128 * b + j)
-                            data128[j] = dataView[128 * b + j][i];
-                        else
-                            data128[j] = ZeroBlock;
-                    }
-
-					transpose128(data128.data());
-
-                    for (u64 j = 0; j < 128; ++j)
-                    {
-                        if (neq(data128[j], data2View[i * 128 + j][b]))
-                        {
-                            std::cout << "failed " << i << "  " << j << "  " << b << std::endl;
-                            std::cout << "exp: " << data128[j] << "\nact: " << data2View[i * 128 + j][b] << std::endl;
-                            throw UnitTestFail();
-                        }
-                    }
-                }
-            }
-        }
-
-        {
-            PRNG prng(ZeroBlock);
-
-            Matrix<u8> in(16, 8);
-            prng.get((u8*)in.data(), sizeof(u8) * in.bounds()[0] * in.stride());
-
-            Matrix<u8> out(63, 2);
-            transpose(in, out);
-
-
-            Matrix<u8> out2(64, 2);
-            transpose(in, out2);
-
-            for (u64 i = 0; i < out.bounds()[0]; ++i)
-            {
-                if (memcmp(out[i].data(), out2[i].data(), out[i].size()))
-                {
-                    std::cout << "bad " << i << std::endl;
-                    throw UnitTestFail();
-                }
-            }
-        }
-
-        {
-            PRNG prng(ZeroBlock);
-
-            //std::array<std::array<std::array<block, 8>, 128>, 2> data;
-
-            Matrix<u8> in(25, 9);
-            Matrix<u8> in2(32, 9);
-
-            prng.get((u8*)in.data(), sizeof(u8) * in.bounds()[0] * in.stride());
-            memset(in2.data(), 0, in2.bounds()[0] * in2.stride());
-
-            for (u64 i = 0; i < in.bounds()[0]; ++i)
-            {
-                for (u64 j = 0; j < in.stride(); ++j)
-                {
-                    in2[i][j] = in[i][j];
-                }
-            }
-
-            Matrix<u8> out(72, 4);
-            Matrix<u8> out2(72, 4);
-
-            transpose(in, out);
-            transpose(in2, out2);
-
-            for (u64 i = 0; i < out.bounds()[0]; ++i)
-            {
-                for (u64 j = 0; j < out.stride(); ++j)
-                {
-                    if (out[i][j] != out2[i][j])
-                    {
-                        std::cout << (u32)out[i][j] << " != " << (u32)out2[i][j] << std::endl;
-                        throw UnitTestFail();
-                    }
-                }
-            }
-        }
-    }
-
-    void OtExt_genBaseOts_Test()
-    {
-        
-#if defined(LIBOTE_HAS_BASE_OT) && defined(ENABLE_KOS)
-        //IOService ios(0);
-        //Session ep0(ios, "127.0.0.1", 1212, SessionMode::Server);
-        //Session ep1(ios, "127.0.0.1", 1212, SessionMode::Client);
-        //Channel senderChannel = ep1.addChannel();
-        //Channel recvChannel = ep0.addChannel();
-        
-        auto sockets = cp::LocalAsyncSocket::makePair();
-
-		KosOtExtSender sender;
-		KosOtExtReceiver recv;
-
-        PRNG prng0(ZeroBlock);
-        PRNG prng2(OneBlock);
-
-        auto proto0 = recv.genBaseOts(prng0, sockets[0]);
-        auto proto1 = sender.genBaseOts(prng2, sockets[1]);
-
-        eval(proto0, proto1);
-
-		for (u64 i = 0; i < sender.mGens.size(); ++i)
-		{
-			auto b = sender.mBaseChoiceBits[i];
-			if (neq(sender.mGens[i].getSeed(), recv.mGens[i][b].getSeed()))
-				throw RTE_LOC;
-
-            if (eq(sender.mGens[i].getSeed(), recv.mGens[i][b ^ 1].getSeed()))
-                throw RTE_LOC;
-        }
-#else
-		throw UnitTestSkipped("LibOTe has no BaseOTs or ENABLE_KOS not define  ");
-#endif
-	}
-
-
-    void OtExt_Kos_Test()
-    {
-#if defined(ENABLE_KOS)
-        setThreadName("Sender");
-
-        //IOService ios;
-        //Session ep0(ios, "127.0.0.1", 1212, SessionMode::Server);
-        //Session ep1(ios, "127.0.0.1", 1212, SessionMode::Client);
-        //Channel senderChannel = ep1.addChannel();
-        //Channel recvChannel = ep0.addChannel();
-        
-        auto sockets = cp::LocalAsyncSocket::makePair();
-
-        PRNG prng0(block(4253465, 3434565));
-        PRNG prng1(block(42532335, 334565));
-
-        u64 numOTs = 20000;
-
-        std::vector<block> recvMsg(numOTs), baseRecv(128);
-        std::vector<std::array<block, 2>> sendMsg(numOTs), baseSend(128);
-        BitVector choices(numOTs), baseChoice(128);
-        choices.randomize(prng0);
-        baseChoice.randomize(prng0);
-
-        for (u64 i = 0; i < 128; ++i)
-        {
-            baseSend[i][0] = prng0.get<block>();
-            baseSend[i][1] = prng0.get<block>();
-            baseRecv[i] = baseSend[i][baseChoice[i]];
-        }
-
-        KosOtExtSender sender;
-        KosOtExtReceiver recv;
-
-
-        auto base0 = recv.setBaseOts(baseSend, prng0, sockets[0]);
-        auto base1 = sender.setBaseOts(baseRecv, baseChoice, sockets[1]);
-
-        eval(base0, base1);
-
-        auto main0 = recv.receive(choices, recvMsg, prng0, sockets[0]);
-        auto main1 = sender.send(sendMsg, prng1, sockets[1]);
-
-        eval(main0, main1);
-
-        OT_100Receive_Test(choices, recvMsg, sendMsg);
-#else
-        throw UnitTestSkipped("ENABLE_KOS is not defined.");
-#endif
-    }
-
-
-
-    void OtExt_Kos_fs_Test()
-    {
-#if defined(ENABLE_KOS)
-        setThreadName("Sender");
-
-
-        
-        auto sockets = cp::LocalAsyncSocket::makePair();
-
-        PRNG prng0(block(4253465, 3434565));
-        PRNG prng1(block(42532335, 334565));
-
-        u64 numOTs = 20000;
-
-        std::vector<block> recvMsg(numOTs), baseRecv(128);
-        std::vector<std::array<block, 2>> sendMsg(numOTs), baseSend(128);
-        BitVector choices(numOTs), baseChoice(128);
-        choices.randomize(prng0);
-        baseChoice.randomize(prng0);
-
-        for (u64 i = 0; i < 128; ++i)
-        {
-            baseSend[i][0] = prng0.get<block>();
-            baseSend[i][1] = prng0.get<block>();
-            baseRecv[i] = baseSend[i][baseChoice[i]];
-        }
-
-        KosOtExtSender sender;
-        KosOtExtReceiver recv;
-
-        sender.mFiatShamir = true;
-        recv.mFiatShamir = true;
-
-        auto base0 = recv.setBaseOts(baseSend, prng0, sockets[0]);
-        auto base1 = sender.setBaseOts(baseRecv, baseChoice, sockets[1]);
-
-        eval(base0, base1);
-
-        auto main0 = recv.receive(choices, recvMsg, prng1, sockets[0]);
-        auto main1 = sender.send(sendMsg, prng1, sockets[1]);
-
-        eval(main0, main1);
-
-        //    recv.setBaseOts(baseSend, prng0, recvChannel);
-        //    recv.receive(choices, recvMsg, prng0, recvChannel);
-
-        //sender.setBaseOts(baseRecv, baseChoice, senderChannel);
-        //sender.send(sendMsg, prng1, senderChannel);
-
-        OT_100Receive_Test(choices, recvMsg, sendMsg);
-#else
-        throw UnitTestSkipped("ENABLE_KOS is not defined.");
-#endif
-    }
-
-    void OtExt_Kos_ro_Test()
-    {
-#if defined(ENABLE_KOS)
-        setThreadName("Sender");
-
-        //IOService ios;
-        //Session ep0(ios, "127.0.0.1", 1212, SessionMode::Server);
-        //Session ep1(ios, "127.0.0.1", 1212, SessionMode::Client);
-        //Channel senderChannel = ep1.addChannel();
-        //Channel recvChannel = ep0.addChannel();
-
-        
-        auto sockets = cp::LocalAsyncSocket::makePair();
-
-        PRNG prng0(block(4253465, 3434565));
-        PRNG prng1(block(42532335, 334565));
-
-        u64 numOTs = 20000;
-
-        std::vector<block> recvMsg(numOTs), baseRecv(128);
-        std::vector<std::array<block, 2>> sendMsg(numOTs), baseSend(128);
-        BitVector choices(numOTs), baseChoice(128);
-        choices.randomize(prng0);
-        baseChoice.randomize(prng0);
-
-        for (u64 i = 0; i < 128; ++i)
-        {
-            baseSend[i][0] = prng0.get<block>();
-            baseSend[i][1] = prng0.get<block>();
-            baseRecv[i] = baseSend[i][baseChoice[i]];
-        }
-
-        KosOtExtSender sender;
-        KosOtExtReceiver recv;
-
-        sender.mHashType = KosOtExtSender::HashType::RandomOracle;
-        recv.mHashType = KosOtExtReceiver::HashType::RandomOracle;
-
-        //std::thread thrd = std::thread([&]() {
-        //    setThreadName("receiver");
-
-        //    recv.setBaseOts(baseSend, prng0, recvChannel);
-        //    recv.receive(choices, recvMsg, prng0, recvChannel);
-        //    });
-
-        //sender.setBaseOts(baseRecv, baseChoice, senderChannel);
-        //sender.send(sendMsg, prng1, senderChannel);
-        //thrd.join();
-
-        auto base0 = recv.setBaseOts(baseSend, prng0, sockets[0]);
-        auto base1 = sender.setBaseOts(baseRecv, baseChoice, sockets[1]);
-
-        eval(base0, base1);
-        auto main0 = recv.receive(choices, recvMsg, prng1, sockets[0]);
-        auto main1 = sender.send(sendMsg, prng1, sockets[1]);
-
-        eval(main0, main1);
-
-
-        OT_100Receive_Test(choices, recvMsg, sendMsg);
-#else
-        throw UnitTestSkipped("ENABLE_KOS is not defined.");
-#endif
-    }
-
-	void OtExt_Chosen_Test()
-	{
-#if defined(ENABLE_KOS)
-
-        //IOService ios;
-        //Session ep0(ios, "127.0.0.1:1212", SessionMode::Server);
-        //Session ep1(ios, "127.0.0.1:1212", SessionMode::Client);
-        //Channel senderChannel = ep1.addChannel();
-        //Channel recvChannel = ep0.addChannel();
-
-        
-        auto sockets = cp::LocalAsyncSocket::makePair();
-
-        u64 numOTs = 200;
-
-        std::vector<block> recvMsg(numOTs), baseRecv(128);
-        std::vector<std::array<block, 2>> sendMsg(numOTs), baseSend(128);
-        BitVector choices(numOTs), baseChoice(128);
-        PRNG prng0(ZeroBlock);
-        PRNG prng1(block(42532335, 334565));
-        choices.randomize(prng0);
-        baseChoice.randomize(prng0);
-
-		for (u64 i = 0; i < 128; ++i)
-		{
-			baseSend[i][0] = prng0.get<block>();
-			baseSend[i][1] = prng0.get<block>();
-			baseRecv[i] = baseSend[i][baseChoice[i]];
-		}
-
-		prng0.get(sendMsg.data(), sendMsg.size());
-
-		KosOtExtSender sender;
-		KosOtExtReceiver recv;
-
-        //auto thrd = std::thread([&]() {
-        //    PRNG prng1(OneBlock);
-        //    recv.setBaseOts(baseSend, prng1, recvChannel);
-        //    recv.receiveChosen(choices, recvMsg, prng1, recvChannel);
-        //    });
-
-        //sender.setBaseOts(baseRecv, baseChoice, senderChannel);
-        //sender.sendChosen(sendMsg, prng0, senderChannel);
-
-        //thrd.join();
-
-        auto base0 = recv.setBaseOts(baseSend, prng0, sockets[0]);
-        auto base1 = sender.setBaseOts(baseRecv, baseChoice, sockets[1]);
-
-        eval(base0, base1);
-
-        auto main0 = recv.receive(choices, recvMsg, prng1, sockets[0]);
-        auto main1 = sender.send(sendMsg, prng1, sockets[1]);
-
-        eval(main0, main1);
-
-		for (u64 i = 0; i < numOTs; ++i)
-		{
-			if (neq(recvMsg[i], sendMsg[i][choices[i]]))
-				throw UnitTestFail("bad message " LOCATION);
-		}
-#else
-        throw UnitTestSkipped("ENABLE_KOS is not defined.");
-#endif
-	}
-
-
-    //void mul128b(__m128i b, __m128i a, __m128i &c0, __m128i &c1)
-    //{
-    //	__m128i t1, t2;
-    //	c0 = _mm_clmulepi64_si128(a, b, 0x00);
-    //	c1 = _mm_clmulepi64_si128(a, b, 0x11);
-    //	t1 = _mm_shuffle_epi32(a, 0xEE);
-    //	t1 = _mm_xor_si128(a, t1);
-    //	t2 = _mm_shuffle_epi32(b, 0xEE);
-    //	t2 = _mm_xor_si128(b, t2);
-    //	t1 = _mm_clmulepi64_si128(t1, t2, 0x00);
-    //	t1 = _mm_xor_si128(c0, t1);
-    //	t1 = _mm_xor_si128(c1, t1);
-    //	t2 = t1;
-    //	t1 = _mm_slli_si128(t1, 8);
-    //	t2 = _mm_srli_si128(t2, 8);
-    //	c0 = _mm_xor_si128(c0, t1);
-    //	c1 = _mm_xor_si128(c1, t2);
-    //}
-
-    void DotExt_Kos_Test()
-    {
-#if defined(ENABLE_DELTA_KOS)
-
-        setThreadName("Sender");
-
-        auto sock = cp::LocalAsyncSocket::makePair();
-
-        PRNG prng0(block(4253465, 3434565));
-        PRNG prng1(block(42532335, 334565));
-
-        u64 numOTs = 952;
-        u64 s = 40;
-
-        std::vector<block> recvMsg(numOTs), baseRecv(128 + s);
-        std::vector<std::array<block, 2>> sendMsg(numOTs), baseSend(128 + s);
-        BitVector choices(numOTs);
-        choices.randomize(prng0);
-
-        BitVector baseChoice(128 + s);
-        baseChoice.randomize(prng0);
-
-        for (u64 i = 0; i < 128 + s; ++i)
-        {
-            baseSend[i][0] = prng0.get<block>();
-            baseSend[i][1] = prng0.get<block>();
-            baseRecv[i] = baseSend[i][baseChoice[i]];
-        }
-        KosDotExtSender sender;
-        KosDotExtReceiver recv;
-
-        setThreadName("receiver");
-        recv.setBaseOts(baseSend);
-
-        block delta = prng1.get<block>();
-        sender.setDelta(delta);
-        sender.setBaseOts(baseRecv, baseChoice);
-
-        auto p1 = recv.receive(choices, recvMsg, prng0, sock[1]);
-        auto p0 = sender.send(sendMsg, prng1, sock[0]);
-
-        eval(p0, p1);
-
-        OT_100Receive_Test(choices, recvMsg, sendMsg);
-
-        for (auto& s : sendMsg)
-        {
-            if (neq(s[0] ^ delta, s[1]))
-                throw UnitTestFail();
-        }
-
-#else
-        throw UnitTestSkipped("ENABLE_DELTA_KOS is not defined.");
-#endif
-    }
-
-    void DotExt_Iknp_Test()
-    {
-#ifdef ENABLE_IKNP
-
-        setThreadName("Sender");
-
-
-        
-        auto sockets = cp::LocalAsyncSocket::makePair();
-
-        PRNG prng0(block(4253465, 3434565));
-        PRNG prng1(block(42532335, 334565));
-
-        u64 numTrials = 4;
-        for (u64 t = 0; t < numTrials; ++t)
-        {
-            u64 numOTs = 4234;
-
-            AlignedUnVector<block> recvMsg(numOTs), baseRecv(128);
-            AlignedUnVector<std::array<block, 2>> sendMsg(numOTs), baseSend(128);
-            BitVector choices(numOTs);
-            choices.randomize(prng0);
-
-            BitVector baseChoice(128);
-            baseChoice.randomize(prng0);
-
-            for (u64 i = 0; i < 128; ++i)
-            {
-                baseSend[i][0] = prng0.get<block>();
-                baseSend[i][1] = prng0.get<block>();
-                baseRecv[i] = baseSend[i][baseChoice[i]];
-            }
-
-            IknpOtExtSender sender;
-            IknpOtExtReceiver recv;
-
-            sender.mHash = false;
-            recv.mHash = false;
-            ;
-            recv.setBaseOts(baseSend);
-            auto proto0 = recv.receive(choices, recvMsg, prng0, sockets[0]);
-            block delta = baseChoice.getArrayView<block>()[0];
-
-            sender.setBaseOts(baseRecv, baseChoice);
-            auto proto1 = sender.send(sendMsg, prng1, sockets[1]);
-
-            eval(proto0, proto1);
-
-            OT_100Receive_Test(choices, recvMsg, sendMsg);
-
-            for (auto& s : sendMsg)
-            {
-                if (neq(s[0] ^ delta, s[1]))
-                    throw UnitTestFail(LOCATION);
-            }
-        }
-
-#else
-        throw UnitTestSkipped("ENABLE_IKNP is not defined.");
-#endif
-}
-
-
-    void OtExt_Iknp_Test()
-    {
-#ifdef ENABLE_IKNP
-
-        setThreadName("Sender");
-
-
-        
-        auto sockets = cp::LocalAsyncSocket::makePair();
-
-        PRNG prng0(block(4253465, 3434565));
-        PRNG prng1(block(42532335, 334565));
-
-        u64 numOTs = 200;
-
-        std::vector<block> recvMsg(numOTs), baseRecv(128);
-        std::vector<std::array<block, 2>> sendMsg(numOTs), baseSend(128);
-        BitVector choices(numOTs), baseChoice(128);
-        choices.randomize(prng0);
-        baseChoice.randomize(prng0);
-
-        prng0.get((u8*)baseSend.data()->data(), sizeof(block) * 2 * baseSend.size());
-        for (u64 i = 0; i < 128; ++i)
-        {
-            baseRecv[i] = baseSend[i][baseChoice[i]];
-        }
-
-        IknpOtExtSender sender;
-        IknpOtExtReceiver recv;
-
-        recv.setBaseOts(baseSend);
-        auto proto0 = recv.receive(choices, recvMsg, prng0, sockets[0]);
-
-        sender.setBaseOts(baseRecv, baseChoice);
-        auto proto1 = sender.send(sendMsg, prng1, sockets[1]);
-        eval(proto0, proto1);
-
-        OT_100Receive_Test(choices, recvMsg, sendMsg);
-
-#else
-        throw UnitTestSkipped("ENABLE_IKNP is not defined.");
-#endif
-	}
-}
+#include "OT_Tests.h"
+
+#include "libOTe/TwoChooseOne/OTExtInterface.h"
+#include "libOTe/Base/BaseOT.h"
+#include "libOTe/Tools/Tools.h"
+#include "libOTe/Tools/LinearCode.h"
+#include <cryptoTools/Network/Channel.h>
+#include <cryptoTools/Network/Session.h>
+#include <cryptoTools/Network/IOService.h>
+#include <cryptoTools/Common/Log.h>
+
+#include "libOTe/TwoChooseOne/Iknp/IknpOtExtReceiver.h"
+#include "libOTe/TwoChooseOne/Iknp/IknpOtExtSender.h"
+
+#include "libOTe/TwoChooseOne/Kos/KosOtExtReceiver.h"
+#include "libOTe/TwoChooseOne/Kos/KosOtExtSender.h"
+
+
+#include "libOTe/TwoChooseOne/KosDot/KosDotExtReceiver.h"
+#include "libOTe/TwoChooseOne/KosDot/KosDotExtSender.h"
+
+
+
+//#include "libOTe/TwoChooseOne/SoftSpokenOT/SoftSpokenMalLeakyDotExt.h"
+//#include "libOTe/TwoChooseOne/SoftSpokenOT/SoftSpokenMalOtExt.h"
+//#include "libOTe/TwoChooseOne/SoftSpokenOT/SoftSpokenShDotExt.h"
+//#include "libOTe/TwoChooseOne/SoftSpokenOT/SoftSpokenShOtExt.h"
+
+
+#include "libOTe/NChooseOne/Kkrt/KkrtNcoOtReceiver.h"
+#include "libOTe/NChooseOne/Kkrt/KkrtNcoOtSender.h"
+
+#include "Common.h"
+#include <thread>
+#include <vector>
+#include <random>
+#include <cryptoTools/Common/BitVector.h>
+#include <cryptoTools/Common/Matrix.h>
+
+#ifdef GetMessage
+#undef GetMessage
+#endif
+
+#ifdef  _MSC_VER
+#pragma warning(disable: 4800)
+#endif //  _MSC_VER
+
+
+using namespace osuCrypto;
+
+namespace tests_libOTe
+{
+    void OT_100Receive_Test(BitVector& choiceBits, span<block> recv, span<std::array<block, 2>>  sender)
+    {
+
+        for (u64 i = 0; i < choiceBits.size(); ++i)
+        {
+
+            u8 choice = choiceBits[i];
+            const block& revcBlock = recv[i];
+            //(i, choice, revcBlock);
+            const block& senderBlock = sender[i][choice];
+
+            //if (i%512==0) {
+            //    std::cout << "[" << i << ",0]--" << sender[i][0] << std::endl;
+            //    std::cout << "[" << i << ",1]--" << sender[i][1] << std::endl;
+            //    std::cout << (int)choice << "-- " << recv[i] << std::endl;
+            //}
+            if (revcBlock == ZeroBlock)
+                throw RTE_LOC;
+
+            if (neq(revcBlock, senderBlock))
+                throw UnitTestFail();
+
+            if (eq(revcBlock, sender[i][1 ^ choice]))
+                throw UnitTestFail();
+        }
+
+    }
+
+
+    void printMtx(std::array<block, 128>& data)
+    {
+        for (auto& d : data)
+        {
+            std::cout << d << std::endl;
+        }
+    }
+
+    void Tools_Transpose_Test()
+    {
+        {
+
+            std::array<block, 128> data;
+            memset((u8*)data.data(), 0, sizeof(data));
+
+            data[0] = block(0xFFFFFFFFFFFFFFFF, 0xFFFFFFFFFFFFFFFF);
+            data[1] = block(0xFFFFFFFFFFFFFFFF, 0xFFFFFFFFFFFFFFFF);
+            data[2] = block(0xFFFFFFFFFFFFFFFF, 0xFFFFFFFFFFFFFFFF);
+            data[3] = block(0xFFFFFFFFFFFFFFFF, 0xFFFFFFFFFFFFFFFF);
+            data[4] = block(0xFFFFFFFFFFFFFFFF, 0xFFFFFFFFFFFFFFFF);
+            data[5] = block(0xFFFFFFFFFFFFFFFF, 0xFFFFFFFFFFFFFFFF);
+            data[6] = block(0xFFFFFFFFFFFFFFFF, 0xFFFFFFFFFFFFFFFF);
+            data[7] = block(0xFFFFFFFFFFFFFFFF, 0xFFFFFFFFFFFFFFFF);
+
+            //printMtx(data);
+            eklundh_transpose128(data);
+
+
+			for (auto& d : data)
+			{
+				if (neq(d, block(0, 0xFF)))
+				{
+					std::cout << "expected" << std::endl;
+					std::cout << block(0, 0xFF) << std::endl << std::endl;
+
+                    printMtx(data);
+
+					throw UnitTestFail();
+				}
+			}
+		}
+
+#ifdef OC_ENABLE_SSE2
+		{
+
+
+            std::array<block, 128> data;
+            memset((u8*)data.data(), 0, sizeof(data));
+
+            data[0] = block(0xFFFFFFFFFFFFFFFF, 0xFFFFFFFFFFFFFFFF);
+            data[1] = block(0xFFFFFFFFFFFFFFFF, 0xFFFFFFFFFFFFFFFF);
+            data[2] = block(0xFFFFFFFFFFFFFFFF, 0xFFFFFFFFFFFFFFFF);
+            data[3] = block(0xFFFFFFFFFFFFFFFF, 0xFFFFFFFFFFFFFFFF);
+            data[4] = block(0xFFFFFFFFFFFFFFFF, 0xFFFFFFFFFFFFFFFF);
+            data[5] = block(0xFFFFFFFFFFFFFFFF, 0xFFFFFFFFFFFFFFFF);
+            data[6] = block(0xFFFFFFFFFFFFFFFF, 0xFFFFFFFFFFFFFFFF);
+            data[7] = block(0xFFFFFFFFFFFFFFFF, 0xFFFFFFFFFFFFFFFF);
+
+			sse_transpose128(data.data());
+
+
+			for (auto& d : data)
+			{
+				if (neq(d, block(0, 0xFF)))
+				{
+					std::cout << "expected" << std::endl;
+					std::cout << block(0, 0xFF) << std::endl << std::endl;
+
+                    printMtx(data);
+
+					throw UnitTestFail();
+				}
+			}
+		}
+#endif
+
+#ifdef OC_ENABLE_AVX2
+		{
+
+
+			AlignedArray<block, 128> data;
+			memset((u8*)data.data(), 0, sizeof(data));
+
+			data[0] = block(0xFFFFFFFFFFFFFFFF, 0xFFFFFFFFFFFFFFFF);
+			data[1] = block(0xFFFFFFFFFFFFFFFF, 0xFFFFFFFFFFFFFFFF);
+			data[2] = block(0xFFFFFFFFFFFFFFFF, 0xFFFFFFFFFFFFFFFF);
+			data[3] = block(0xFFFFFFFFFFFFFFFF, 0xFFFFFFFFFFFFFFFF);
+			data[4] = block(0xFFFFFFFFFFFFFFFF, 0xFFFFFFFFFFFFFFFF);
+			data[5] = block(0xFFFFFFFFFFFFFFFF, 0xFFFFFFFFFFFFFFFF);
+			data[6] = block(0xFFFFFFFFFFFFFFFF, 0xFFFFFFFFFFFFFFFF);
+			data[7] = block(0xFFFFFFFFFFFFFFFF, 0xFFFFFFFFFFFFFFFF);
+
+			avx_transpose128(data.data());
+
+
+			for (auto& d : data)
+			{
+				if (neq(d, block(0, 0xFF)))
+				{
+					std::cout << "expected" << std::endl;
+					std::cout << block(0, 0xFF) << std::endl << std::endl;
+
+					printMtx(data);
+
+					throw UnitTestFail();
+				}
+			}
+		}
+#endif
+
+		{
+			PRNG prng(ZeroBlock);
+
+            AlignedArray<std::array<block, 8>, 128> data;
+            assert((u64)data.data() % 32 == 0);
+            prng.get((u8*)data.data(), sizeof(block) * 8 * 128);
+
+
+            AlignedArray<std::array<block, 8>, 128> data2 = data;
+
+            transpose128x1024(data);
+
+
+            for (u64 i = 0; i < 8; ++i)
+            {
+
+				AlignedArray<block, 128> sub;
+
+                for (u64 j = 0; j < 128; ++j)
+                {
+                    sub[j] = data2[j][i];
+                }
+
+				transpose128(sub.data());
+
+				for (u64 j = 0; j < 128; ++j)
+				{
+					if (neq(sub[j], data[j][i]))
+					{
+						std::cout << "chunk " << j << " row " << i << std::endl;
+						std::cout << "exp " << data[j][i] << std::endl;
+						std::cout << "act " << sub[j] << std::endl;
+						throw UnitTestFail();
+					}
+				}
+			}
+
+        }
+    }
+
+	void Tools_Transpose_Bench()
+	{
+		PRNG prng(ZeroBlock);
+		AlignedArray<block, 128> data;
+		prng.get(data.data(), data.size());
+
+		u64 highAtEnd = data[127].get<u64>()[1];
+
+		for (u64 i = 0; i < 10000; ++i)
+		{
+			transpose128(data.data());
+			data[0] += block::allSame((u64)1);
+		}
+
+		// Add a check just to make sure this doesn't get compiled out.
+		if (data[127].get<u64>()[1] != highAtEnd)
+			throw UnitTestFail();
+	}
+
+	void Tools_Transpose_View_Test()
+	{
+
+
+
+
+        {
+
+            PRNG prng(ZeroBlock);
+
+			AlignedArray<block, 128> data;
+			prng.get(data.data(), data.size());
+			std::array<block, 128> data2;
+
+            MatrixView<block> dataView(data.begin(), data.end(), 1);
+            MatrixView<block> data2View(data2.begin(), data2.end(), 1);
+
+            transpose(dataView, data2View);
+
+			transpose128(data.data());
+
+
+
+
+            for (u64 i = 0; i < 128; ++i)
+            {
+                if (neq(data[i], data2[i]))
+                {
+                    std::cout << i << "\n";
+                    printMtx(data);
+                    std::cout << "\n";
+                    printMtx(data2);
+
+                    throw UnitTestFail();
+                }
+            }
+        }
+
+
+        {
+            PRNG prng(ZeroBlock);
+
+            std::array<std::array<block, 8>, 128> data;
+
+            prng.get((u8*)data.data(), sizeof(block) * 8 * 128);
+
+
+            std::array<std::array<block, 8>, 128> data2;
+
+            MatrixView<block> dataView((block*)data.data(), 128, 8);
+            MatrixView<block> data2View((block*)data2.data(), 128 * 8, 1);
+            transpose(dataView, data2View);
+
+
+			for (u64 i = 0; i < 8; ++i)
+			{
+				AlignedArray<block, 128> data128;
+
+                for (u64 j = 0; j < 128; ++j)
+                {
+                    data128[j] = data[j][i];
+                }
+
+				transpose128(data128.data());
+
+
+                for (u64 j = 0; j < 128; ++j)
+                {
+                    if (neq(data128[j], data2View[i * 128 + j][0]))
+                        throw UnitTestFail();
+                }
+            }
+
+        }
+
+
+        {
+            PRNG prng(ZeroBlock);
+
+            //std::array<std::array<std::array<block, 8>, 128>, 2> data;
+
+            Matrix<block> dataView(208, 8);
+            prng.get((u8*)dataView.data(), sizeof(block) * dataView.bounds()[0] * dataView.stride());
+
+            Matrix<block> data2View(1024, 2);
+            memset(data2View.data(), 0, data2View.bounds()[0] * data2View.stride() * sizeof(block));
+            transpose(dataView, data2View);
+
+            for (u64 b = 0; b < 2; ++b)
+            {
+
+				for (u64 i = 0; i < 8; ++i)
+				{
+					AlignedArray<block, 128> data128;
+
+                    for (u64 j = 0; j < 128; ++j)
+                    {
+                        if (dataView.bounds()[0] > 128 * b + j)
+                            data128[j] = dataView[128 * b + j][i];
+                        else
+                            data128[j] = ZeroBlock;
+                    }
+
+					transpose128(data128.data());
+
+                    for (u64 j = 0; j < 128; ++j)
+                    {
+                        if (neq(data128[j], data2View[i * 128 + j][b]))
+                        {
+                            std::cout << "failed " << i << "  " << j << "  " << b << std::endl;
+                            std::cout << "exp: " << data128[j] << "\nact: " << data2View[i * 128 + j][b] << std::endl;
+                            throw UnitTestFail();
+                        }
+                    }
+                }
+            }
+        }
+
+        {
+            PRNG prng(ZeroBlock);
+
+            Matrix<u8> in(16, 8);
+            prng.get((u8*)in.data(), sizeof(u8) * in.bounds()[0] * in.stride());
+
+            Matrix<u8> out(63, 2);
+            transpose(in, out);
+
+
+            Matrix<u8> out2(64, 2);
+            transpose(in, out2);
+
+            for (u64 i = 0; i < out.bounds()[0]; ++i)
+            {
+                if (memcmp(out[i].data(), out2[i].data(), out[i].size()))
+                {
+                    std::cout << "bad " << i << std::endl;
+                    throw UnitTestFail();
+                }
+            }
+        }
+
+        {
+            PRNG prng(ZeroBlock);
+
+            //std::array<std::array<std::array<block, 8>, 128>, 2> data;
+
+            Matrix<u8> in(25, 9);
+            Matrix<u8> in2(32, 9);
+
+            prng.get((u8*)in.data(), sizeof(u8) * in.bounds()[0] * in.stride());
+            memset(in2.data(), 0, in2.bounds()[0] * in2.stride());
+
+            for (u64 i = 0; i < in.bounds()[0]; ++i)
+            {
+                for (u64 j = 0; j < in.stride(); ++j)
+                {
+                    in2[i][j] = in[i][j];
+                }
+            }
+
+            Matrix<u8> out(72, 4);
+            Matrix<u8> out2(72, 4);
+
+            transpose(in, out);
+            transpose(in2, out2);
+
+            for (u64 i = 0; i < out.bounds()[0]; ++i)
+            {
+                for (u64 j = 0; j < out.stride(); ++j)
+                {
+                    if (out[i][j] != out2[i][j])
+                    {
+                        std::cout << (u32)out[i][j] << " != " << (u32)out2[i][j] << std::endl;
+                        throw UnitTestFail();
+                    }
+                }
+            }
+        }
+    }
+
+    void OtExt_genBaseOts_Test()
+    {
+        
+#if defined(LIBOTE_HAS_BASE_OT) && defined(ENABLE_KOS)
+        //IOService ios(0);
+        //Session ep0(ios, "127.0.0.1", 1212, SessionMode::Server);
+        //Session ep1(ios, "127.0.0.1", 1212, SessionMode::Client);
+        //Channel senderChannel = ep1.addChannel();
+        //Channel recvChannel = ep0.addChannel();
+        
+        auto sockets = cp::LocalAsyncSocket::makePair();
+
+		KosOtExtSender sender;
+		KosOtExtReceiver recv;
+
+        PRNG prng0(ZeroBlock);
+        PRNG prng2(OneBlock);
+
+        auto proto0 = recv.genBaseOts(prng0, sockets[0]);
+        auto proto1 = sender.genBaseOts(prng2, sockets[1]);
+
+        eval(proto0, proto1);
+
+		for (u64 i = 0; i < sender.mGens.size(); ++i)
+		{
+			auto b = sender.mBaseChoiceBits[i];
+			if (neq(sender.mGens[i].getSeed(), recv.mGens[i][b].getSeed()))
+				throw RTE_LOC;
+
+            if (eq(sender.mGens[i].getSeed(), recv.mGens[i][b ^ 1].getSeed()))
+                throw RTE_LOC;
+        }
+#else
+		throw UnitTestSkipped("LibOTe has no BaseOTs or ENABLE_KOS not define  ");
+#endif
+	}
+
+
+    void OtExt_Kos_Test()
+    {
+#if defined(ENABLE_KOS)
+        setThreadName("Sender");
+
+        //IOService ios;
+        //Session ep0(ios, "127.0.0.1", 1212, SessionMode::Server);
+        //Session ep1(ios, "127.0.0.1", 1212, SessionMode::Client);
+        //Channel senderChannel = ep1.addChannel();
+        //Channel recvChannel = ep0.addChannel();
+        
+        auto sockets = cp::LocalAsyncSocket::makePair();
+
+        PRNG prng0(block(4253465, 3434565));
+        PRNG prng1(block(42532335, 334565));
+
+        u64 numOTs = 20000;
+
+        std::vector<block> recvMsg(numOTs), baseRecv(128);
+        std::vector<std::array<block, 2>> sendMsg(numOTs), baseSend(128);
+        BitVector choices(numOTs), baseChoice(128);
+        choices.randomize(prng0);
+        baseChoice.randomize(prng0);
+
+        for (u64 i = 0; i < 128; ++i)
+        {
+            baseSend[i][0] = prng0.get<block>();
+            baseSend[i][1] = prng0.get<block>();
+            baseRecv[i] = baseSend[i][baseChoice[i]];
+        }
+
+        KosOtExtSender sender;
+        KosOtExtReceiver recv;
+
+
+        auto base0 = recv.setBaseOts(baseSend, prng0, sockets[0]);
+        auto base1 = sender.setBaseOts(baseRecv, baseChoice, sockets[1]);
+
+        eval(base0, base1);
+
+        auto main0 = recv.receive(choices, recvMsg, prng0, sockets[0]);
+        auto main1 = sender.send(sendMsg, prng1, sockets[1]);
+
+        eval(main0, main1);
+
+        OT_100Receive_Test(choices, recvMsg, sendMsg);
+#else
+        throw UnitTestSkipped("ENABLE_KOS is not defined.");
+#endif
+    }
+
+
+
+    void OtExt_Kos_fs_Test()
+    {
+#if defined(ENABLE_KOS)
+        setThreadName("Sender");
+
+
+        
+        auto sockets = cp::LocalAsyncSocket::makePair();
+
+        PRNG prng0(block(4253465, 3434565));
+        PRNG prng1(block(42532335, 334565));
+
+        u64 numOTs = 20000;
+
+        std::vector<block> recvMsg(numOTs), baseRecv(128);
+        std::vector<std::array<block, 2>> sendMsg(numOTs), baseSend(128);
+        BitVector choices(numOTs), baseChoice(128);
+        choices.randomize(prng0);
+        baseChoice.randomize(prng0);
+
+        for (u64 i = 0; i < 128; ++i)
+        {
+            baseSend[i][0] = prng0.get<block>();
+            baseSend[i][1] = prng0.get<block>();
+            baseRecv[i] = baseSend[i][baseChoice[i]];
+        }
+
+        KosOtExtSender sender;
+        KosOtExtReceiver recv;
+
+        sender.mFiatShamir = true;
+        recv.mFiatShamir = true;
+
+        auto base0 = recv.setBaseOts(baseSend, prng0, sockets[0]);
+        auto base1 = sender.setBaseOts(baseRecv, baseChoice, sockets[1]);
+
+        eval(base0, base1);
+
+        auto main0 = recv.receive(choices, recvMsg, prng1, sockets[0]);
+        auto main1 = sender.send(sendMsg, prng1, sockets[1]);
+
+        eval(main0, main1);
+
+        //    recv.setBaseOts(baseSend, prng0, recvChannel);
+        //    recv.receive(choices, recvMsg, prng0, recvChannel);
+
+        //sender.setBaseOts(baseRecv, baseChoice, senderChannel);
+        //sender.send(sendMsg, prng1, senderChannel);
+
+        OT_100Receive_Test(choices, recvMsg, sendMsg);
+#else
+        throw UnitTestSkipped("ENABLE_KOS is not defined.");
+#endif
+    }
+
+    void OtExt_Kos_ro_Test()
+    {
+#if defined(ENABLE_KOS)
+        setThreadName("Sender");
+
+        //IOService ios;
+        //Session ep0(ios, "127.0.0.1", 1212, SessionMode::Server);
+        //Session ep1(ios, "127.0.0.1", 1212, SessionMode::Client);
+        //Channel senderChannel = ep1.addChannel();
+        //Channel recvChannel = ep0.addChannel();
+
+        
+        auto sockets = cp::LocalAsyncSocket::makePair();
+
+        PRNG prng0(block(4253465, 3434565));
+        PRNG prng1(block(42532335, 334565));
+
+        u64 numOTs = 20000;
+
+        std::vector<block> recvMsg(numOTs), baseRecv(128);
+        std::vector<std::array<block, 2>> sendMsg(numOTs), baseSend(128);
+        BitVector choices(numOTs), baseChoice(128);
+        choices.randomize(prng0);
+        baseChoice.randomize(prng0);
+
+        for (u64 i = 0; i < 128; ++i)
+        {
+            baseSend[i][0] = prng0.get<block>();
+            baseSend[i][1] = prng0.get<block>();
+            baseRecv[i] = baseSend[i][baseChoice[i]];
+        }
+
+        KosOtExtSender sender;
+        KosOtExtReceiver recv;
+
+        sender.mHashType = KosOtExtSender::HashType::RandomOracle;
+        recv.mHashType = KosOtExtReceiver::HashType::RandomOracle;
+
+        //std::thread thrd = std::thread([&]() {
+        //    setThreadName("receiver");
+
+        //    recv.setBaseOts(baseSend, prng0, recvChannel);
+        //    recv.receive(choices, recvMsg, prng0, recvChannel);
+        //    });
+
+        //sender.setBaseOts(baseRecv, baseChoice, senderChannel);
+        //sender.send(sendMsg, prng1, senderChannel);
+        //thrd.join();
+
+        auto base0 = recv.setBaseOts(baseSend, prng0, sockets[0]);
+        auto base1 = sender.setBaseOts(baseRecv, baseChoice, sockets[1]);
+
+        eval(base0, base1);
+        auto main0 = recv.receive(choices, recvMsg, prng1, sockets[0]);
+        auto main1 = sender.send(sendMsg, prng1, sockets[1]);
+
+        eval(main0, main1);
+
+
+        OT_100Receive_Test(choices, recvMsg, sendMsg);
+#else
+        throw UnitTestSkipped("ENABLE_KOS is not defined.");
+#endif
+    }
+
+	void OtExt_Chosen_Test()
+	{
+#if defined(ENABLE_KOS)
+
+        //IOService ios;
+        //Session ep0(ios, "127.0.0.1:1212", SessionMode::Server);
+        //Session ep1(ios, "127.0.0.1:1212", SessionMode::Client);
+        //Channel senderChannel = ep1.addChannel();
+        //Channel recvChannel = ep0.addChannel();
+
+        
+        auto sockets = cp::LocalAsyncSocket::makePair();
+
+        u64 numOTs = 200;
+
+        std::vector<block> recvMsg(numOTs), baseRecv(128);
+        std::vector<std::array<block, 2>> sendMsg(numOTs), baseSend(128);
+        BitVector choices(numOTs), baseChoice(128);
+        PRNG prng0(ZeroBlock);
+        PRNG prng1(block(42532335, 334565));
+        choices.randomize(prng0);
+        baseChoice.randomize(prng0);
+
+		for (u64 i = 0; i < 128; ++i)
+		{
+			baseSend[i][0] = prng0.get<block>();
+			baseSend[i][1] = prng0.get<block>();
+			baseRecv[i] = baseSend[i][baseChoice[i]];
+		}
+
+		prng0.get(sendMsg.data(), sendMsg.size());
+
+		KosOtExtSender sender;
+		KosOtExtReceiver recv;
+
+        //auto thrd = std::thread([&]() {
+        //    PRNG prng1(OneBlock);
+        //    recv.setBaseOts(baseSend, prng1, recvChannel);
+        //    recv.receiveChosen(choices, recvMsg, prng1, recvChannel);
+        //    });
+
+        //sender.setBaseOts(baseRecv, baseChoice, senderChannel);
+        //sender.sendChosen(sendMsg, prng0, senderChannel);
+
+        //thrd.join();
+
+        auto base0 = recv.setBaseOts(baseSend, prng0, sockets[0]);
+        auto base1 = sender.setBaseOts(baseRecv, baseChoice, sockets[1]);
+
+        eval(base0, base1);
+
+        auto main0 = recv.receive(choices, recvMsg, prng1, sockets[0]);
+        auto main1 = sender.send(sendMsg, prng1, sockets[1]);
+
+        eval(main0, main1);
+
+		for (u64 i = 0; i < numOTs; ++i)
+		{
+			if (neq(recvMsg[i], sendMsg[i][choices[i]]))
+				throw UnitTestFail("bad message " LOCATION);
+		}
+#else
+        throw UnitTestSkipped("ENABLE_KOS is not defined.");
+#endif
+	}
+
+
+    //void mul128b(__m128i b, __m128i a, __m128i &c0, __m128i &c1)
+    //{
+    //	__m128i t1, t2;
+    //	c0 = _mm_clmulepi64_si128(a, b, 0x00);
+    //	c1 = _mm_clmulepi64_si128(a, b, 0x11);
+    //	t1 = _mm_shuffle_epi32(a, 0xEE);
+    //	t1 = _mm_xor_si128(a, t1);
+    //	t2 = _mm_shuffle_epi32(b, 0xEE);
+    //	t2 = _mm_xor_si128(b, t2);
+    //	t1 = _mm_clmulepi64_si128(t1, t2, 0x00);
+    //	t1 = _mm_xor_si128(c0, t1);
+    //	t1 = _mm_xor_si128(c1, t1);
+    //	t2 = t1;
+    //	t1 = _mm_slli_si128(t1, 8);
+    //	t2 = _mm_srli_si128(t2, 8);
+    //	c0 = _mm_xor_si128(c0, t1);
+    //	c1 = _mm_xor_si128(c1, t2);
+    //}
+
+    void DotExt_Kos_Test()
+    {
+#if defined(ENABLE_DELTA_KOS)
+
+        setThreadName("Sender");
+
+        auto sock = cp::LocalAsyncSocket::makePair();
+
+        PRNG prng0(block(4253465, 3434565));
+        PRNG prng1(block(42532335, 334565));
+
+        u64 numOTs = 952;
+        u64 s = 40;
+
+        std::vector<block> recvMsg(numOTs), baseRecv(128 + s);
+        std::vector<std::array<block, 2>> sendMsg(numOTs), baseSend(128 + s);
+        BitVector choices(numOTs);
+        choices.randomize(prng0);
+
+        BitVector baseChoice(128 + s);
+        baseChoice.randomize(prng0);
+
+        for (u64 i = 0; i < 128 + s; ++i)
+        {
+            baseSend[i][0] = prng0.get<block>();
+            baseSend[i][1] = prng0.get<block>();
+            baseRecv[i] = baseSend[i][baseChoice[i]];
+        }
+        KosDotExtSender sender;
+        KosDotExtReceiver recv;
+
+        setThreadName("receiver");
+        recv.setBaseOts(baseSend);
+
+        block delta = prng1.get<block>();
+        sender.setDelta(delta);
+        sender.setBaseOts(baseRecv, baseChoice);
+
+        auto p1 = recv.receive(choices, recvMsg, prng0, sock[1]);
+        auto p0 = sender.send(sendMsg, prng1, sock[0]);
+
+        eval(p0, p1);
+
+        OT_100Receive_Test(choices, recvMsg, sendMsg);
+
+        for (auto& s : sendMsg)
+        {
+            if (neq(s[0] ^ delta, s[1]))
+                throw UnitTestFail();
+        }
+
+#else
+        throw UnitTestSkipped("ENABLE_DELTA_KOS is not defined.");
+#endif
+    }
+
+    void DotExt_Iknp_Test()
+    {
+#ifdef ENABLE_IKNP
+
+        setThreadName("Sender");
+
+
+        
+        auto sockets = cp::LocalAsyncSocket::makePair();
+
+        PRNG prng0(block(4253465, 3434565));
+        PRNG prng1(block(42532335, 334565));
+
+        u64 numTrials = 4;
+        for (u64 t = 0; t < numTrials; ++t)
+        {
+            u64 numOTs = 4234;
+
+            AlignedUnVector<block> recvMsg(numOTs), baseRecv(128);
+            AlignedUnVector<std::array<block, 2>> sendMsg(numOTs), baseSend(128);
+            BitVector choices(numOTs);
+            choices.randomize(prng0);
+
+            BitVector baseChoice(128);
+            baseChoice.randomize(prng0);
+
+            for (u64 i = 0; i < 128; ++i)
+            {
+                baseSend[i][0] = prng0.get<block>();
+                baseSend[i][1] = prng0.get<block>();
+                baseRecv[i] = baseSend[i][baseChoice[i]];
+            }
+
+            IknpOtExtSender sender;
+            IknpOtExtReceiver recv;
+
+            sender.mHash = false;
+            recv.mHash = false;
+            ;
+            recv.setBaseOts(baseSend);
+            auto proto0 = recv.receive(choices, recvMsg, prng0, sockets[0]);
+            block delta = baseChoice.getArrayView<block>()[0];
+
+            sender.setBaseOts(baseRecv, baseChoice);
+            auto proto1 = sender.send(sendMsg, prng1, sockets[1]);
+
+            eval(proto0, proto1);
+
+            OT_100Receive_Test(choices, recvMsg, sendMsg);
+
+            for (auto& s : sendMsg)
+            {
+                if (neq(s[0] ^ delta, s[1]))
+                    throw UnitTestFail(LOCATION);
+            }
+        }
+
+#else
+        throw UnitTestSkipped("ENABLE_IKNP is not defined.");
+#endif
+}
+
+
+    void OtExt_Iknp_Test()
+    {
+#ifdef ENABLE_IKNP
+
+        setThreadName("Sender");
+
+
+        
+        auto sockets = cp::LocalAsyncSocket::makePair();
+
+        PRNG prng0(block(4253465, 3434565));
+        PRNG prng1(block(42532335, 334565));
+
+        u64 numOTs = 200;
+
+        std::vector<block> recvMsg(numOTs), baseRecv(128);
+        std::vector<std::array<block, 2>> sendMsg(numOTs), baseSend(128);
+        BitVector choices(numOTs), baseChoice(128);
+        choices.randomize(prng0);
+        baseChoice.randomize(prng0);
+
+        prng0.get((u8*)baseSend.data()->data(), sizeof(block) * 2 * baseSend.size());
+        for (u64 i = 0; i < 128; ++i)
+        {
+            baseRecv[i] = baseSend[i][baseChoice[i]];
+        }
+
+        IknpOtExtSender sender;
+        IknpOtExtReceiver recv;
+
+        recv.setBaseOts(baseSend);
+        auto proto0 = recv.receive(choices, recvMsg, prng0, sockets[0]);
+
+        sender.setBaseOts(baseRecv, baseChoice);
+        auto proto1 = sender.send(sendMsg, prng1, sockets[1]);
+        eval(proto0, proto1);
+
+        OT_100Receive_Test(choices, recvMsg, sendMsg);
+
+#else
+        throw UnitTestSkipped("ENABLE_IKNP is not defined.");
+#endif
+	}
+}